<<<<<<< HEAD
﻿//originally published by Julien
// original implementation taken from http://lepensemoi.free.fr/index.php/2009/12/31/bankers-queue

//jf -- added ofSeq and try...
//pattern discriminators Snoc and Nil

namespace FSharpx.DataStructures

open FSharpx
open LazyListHelpr
open System.Collections
open System.Collections.Generic

type BankersQueue<'a> (frontLength : int, front : LazyList<'a>, backLength : int, back : LazyList<'a>) = 

    member private this.frontLength = frontLength

    member internal this.front = front

    member private this.backLength = backLength

    member internal this.back = back

    static member private check (q : BankersQueue<'a>) =
        if q.backLength <= q.frontLength
        then q
        else BankersQueue((q.backLength + q.frontLength), (LazyList.append q.front (lLrev q.back)), 0, LazyList.empty)

    static member private length (q : BankersQueue<'a>) = q.frontLength + q.backLength

    static member internal Empty() = new BankersQueue<'a>(0, LazyList.empty, 0, LazyList.empty) 

    static member internal OfSeq (xs:seq<'a>) = 
        BankersQueue<'a>((Seq.length xs), (LazyList.ofSeq xs), 0, LazyList.empty)
   
    ///O(1), amortized. Returns the first element.
    member this.Head =
        if (this.frontLength = 0)  
        then raise Exceptions.Empty
        else LazyList.head front

    ///O(1), amortized. Returns option first element.
    member this.TryGetHead =
        if (this.frontLength = 0)  then None
        else Some(LazyList.head front)
         
    ///O(1). Returns true if the queue has no elements.
    member this.IsEmpty = (frontLength = 0)

    ///O(1). Returns the count of elememts.
    member this.Length = BankersQueue.length this

    ///O(1). Returns queue reversed
    member this.Rev = BankersQueue<'a>(backLength, back, frontLength, front) |> BankersQueue.check

    ///O(1), amortized. Returns a new queue with the element added to the end.
    member this.Snoc x = 
        BankersQueue<'a>(frontLength, front, (backLength + 1), (LazyList.cons x back))
        |> BankersQueue.check

    ///O(1), amortized. Returns a new queue of the elements trailing the first element.
    member this.Tail =
        if (this.frontLength = 0)  then raise Exceptions.Empty
        else 
            BankersQueue<'a>((frontLength-1), (LazyList.tail front), backLength, back)
            |> BankersQueue.check

    ///O(1), amortized. Returns option queue of the elements trailing the first element.
    member this.TryGetTail =
        if (this.frontLength = 0)  then None
        else 
            Some(BankersQueue<'a>((frontLength-1), (LazyList.tail front), backLength, back)
            |> BankersQueue.check)

    ///O(1), amortized. Returns the first element and tail.
    member this.Uncons =  
        if (this.frontLength = 0)  then raise Exceptions.Empty
        else (LazyList.head front), (BankersQueue<'a>((frontLength - 1), (LazyList.tail front), backLength, back) |> BankersQueue.check)

    ///O(1), amortized. Returns option first element and tail.
    member this.TryUncons =  
        if (this.frontLength = 0)  then None
        else Some((LazyList.head front), (BankersQueue<'a>((frontLength-1), (LazyList.tail front), backLength, back) |> BankersQueue.check))

    with
    interface IQueue<'a> with

        member this.Count() = this.Length

        member this.Head = this.Head

        member this.TryGetHead = this.TryGetHead

        member this.IsEmpty = this.IsEmpty

        member this.Length() = this.Length

        member this.Snoc x = this.Snoc x :> _

        member this.Tail = this.Tail :> _ 

        member this.TryGetTail =
            match this.TryGetTail with
            | None -> None
            | Some(q) -> Some(q :> _)

        member this.Uncons = 
            let x, xs = this.Uncons 
            x, xs :> _

        member this.TryUncons = 
            match this.TryUncons with
            | None -> None
            | Some(x, q) -> Some(x, q :> _)
          
    interface IEnumerable<'a> with

        member this.GetEnumerator() = 
            let e = seq {
                  yield! front
                  yield! (lLrev back)  }
            e.GetEnumerator()

        member this.GetEnumerator() = (this :> _ seq).GetEnumerator() :> IEnumerator

[<CompilationRepresentation(CompilationRepresentationFlags.ModuleSuffix)>]
module BankersQueue =
    //pattern discriminators
    let (|Cons|Nil|) (q : BankersQueue<'a>) = match q.TryUncons with Some(a,b) -> Cons(a,b) | None -> Nil

    ///O(1). Returns queue of no elements.
    let empty() = BankersQueue.Empty()

    ///O(1), amortized. Returns the first element.
    let inline head (q : BankersQueue<'a>) = q.Head

    ///O(1), amortized. Returns option first element.
    let inline tryGetHead (q : BankersQueue<'a>) = q.TryGetHead

    ///O(1). Returns true if the queue has no elements.
    let inline isEmpty() (q : BankersQueue<'a>) = q.IsEmpty

    ///O(1). Returns the count of elememts.
    let inline length() (q : BankersQueue<'a>) = q.Length

    ///O(1). Returns a queue of the seq.
    let ofSeq xs = BankersQueue.OfSeq xs

    ///O(1). Returns queue reversed.
    let inline rev (q : BankersQueue<'a>) = q.Rev

    ///O(1), amortized. Returns a new queue with the element added to the end.
    let inline snoc (x : 'a) (q : BankersQueue<'a>) = (q.Snoc x) 

    ///O(1), amortized. Returns a new queue of the elements trailing the first element.
    let inline tail (q : BankersQueue<'a>) = q.Tail 

    ///O(1), amortized. Returns option queue of the elements trailing the first element.
    let inline tryGetTail (q : BankersQueue<'a>) = q.TryGetTail 

    ///O(1), amortized. Returns the first element and tail.
    let inline uncons (q : BankersQueue<'a>) = q.Uncons

    ///O(1), amortized. Returns option first element and tail.
=======
﻿//originally published by Julien
// original implementation taken from http://lepensemoi.free.fr/index.php/2009/12/31/bankers-queue

//jf -- added ofSeq and try...
//pattern discriminators Snoc and Nil

namespace FSharpx.DataStructures

open LazyListHelpr
open System.Collections
open System.Collections.Generic

type BankersQueue<'a> (frontLength : int, front : LazyList<'a>, backLength : int, back : LazyList<'a>) = 

    member private this.frontLength = frontLength

    member internal this.front = front

    member private this.backLength = backLength

    member internal this.back = back

    static member private check (q : BankersQueue<'a>) =
        if q.backLength <= q.frontLength
        then q
        else BankersQueue((q.backLength + q.frontLength), (LazyList.append q.front (lLrev q.back)), 0, LazyList.empty)

    static member private length (q : BankersQueue<'a>) = q.frontLength + q.backLength

    static member internal Empty() = new BankersQueue<'a>(0, LazyList.empty, 0, LazyList.empty) 

    static member internal OfSeq (xs:seq<'a>) = 
        BankersQueue<'a>((Seq.length xs), (LazyList.ofSeq xs), 0, LazyList.empty)
   
    ///O(1), amortized. Returns the first element.
    member this.Head =
        if (this.frontLength = 0)  
        then raise Exceptions.Empty
        else LazyList.head front

    ///O(1), amortized. Returns option first element.
    member this.TryGetHead =
        if (this.frontLength = 0)  then None
        else Some(LazyList.head front)
         
    ///O(1). Returns true if the queue has no elements.
    member this.IsEmpty = (frontLength = 0)

    ///O(1). Returns the count of elememts.
    member this.Length = BankersQueue.length this

    ///O(1). Returns queue reversed
    member this.Rev = BankersQueue<'a>(backLength, back, frontLength, front) |> BankersQueue.check

    ///O(1), amortized. Returns a new queue with the element added to the end.
    member this.Snoc x = 
        BankersQueue<'a>(frontLength, front, (backLength + 1), (LazyList.cons x back))
        |> BankersQueue.check

    ///O(1), amortized. Returns a new queue of the elements trailing the first element.
    member this.Tail =
        if (this.frontLength = 0)  then raise Exceptions.Empty
        else 
            BankersQueue<'a>((frontLength-1), (LazyList.tail front), backLength, back)
            |> BankersQueue.check

    ///O(1), amortized. Returns option queue of the elements trailing the first element.
    member this.TryGetTail =
        if (this.frontLength = 0)  then None
        else 
            Some(BankersQueue<'a>((frontLength-1), (LazyList.tail front), backLength, back)
            |> BankersQueue.check)

    ///O(1), amortized. Returns the first element and tail.
    member this.Uncons =  
        if (this.frontLength = 0)  then raise Exceptions.Empty
        else (LazyList.head front), (BankersQueue<'a>((frontLength - 1), (LazyList.tail front), backLength, back) |> BankersQueue.check)

    ///O(1), amortized. Returns option first element and tail.
    member this.TryUncons =  
        if (this.frontLength = 0)  then None
        else Some((LazyList.head front), (BankersQueue<'a>((frontLength-1), (LazyList.tail front), backLength, back) |> BankersQueue.check))

    with
    interface IQueue<'a> with

        member this.Count() = this.Length

        member this.Head = this.Head

        member this.TryGetHead = this.TryGetHead

        member this.IsEmpty = this.IsEmpty

        member this.Length() = this.Length

        member this.Snoc x = this.Snoc x :> _

        member this.Tail = this.Tail :> _ 

        member this.TryGetTail =
            match this.TryGetTail with
            | None -> None
            | Some(q) -> Some(q :> _)

        member this.Uncons = 
            let x, xs = this.Uncons 
            x, xs :> _

        member this.TryUncons = 
            match this.TryUncons with
            | None -> None
            | Some(x, q) -> Some(x, q :> _)
          
    interface IEnumerable<'a> with

        member this.GetEnumerator() = 
            let e = seq {
                  yield! front
                  yield! (lLrev back)  }
            e.GetEnumerator()

        member this.GetEnumerator() = (this :> _ seq).GetEnumerator() :> IEnumerator

[<CompilationRepresentation(CompilationRepresentationFlags.ModuleSuffix)>]
module BankersQueue =
    //pattern discriminators
    let (|Cons|Nil|) (q : BankersQueue<'a>) = match q.TryUncons with Some(a,b) -> Cons(a,b) | None -> Nil

    ///O(1). Returns queue of no elements.
    let empty() = BankersQueue.Empty()

    ///O(1), amortized. Returns the first element.
    let inline head (q : BankersQueue<'a>) = q.Head

    ///O(1), amortized. Returns option first element.
    let inline tryGetHead (q : BankersQueue<'a>) = q.TryGetHead

    ///O(1). Returns true if the queue has no elements.
    let inline isEmpty() (q : BankersQueue<'a>) = q.IsEmpty

    ///O(1). Returns the count of elememts.
    let inline length() (q : BankersQueue<'a>) = q.Length

    ///O(1). Returns a queue of the seq.
    let ofSeq xs = BankersQueue.OfSeq xs

    ///O(1). Returns queue reversed.
    let inline rev (q : BankersQueue<'a>) = q.Rev

    ///O(1), amortized. Returns a new queue with the element added to the end.
    let inline snoc (x : 'a) (q : BankersQueue<'a>) = (q.Snoc x) 

    ///O(1), amortized. Returns a new queue of the elements trailing the first element.
    let inline tail (q : BankersQueue<'a>) = q.Tail 

    ///O(1), amortized. Returns option queue of the elements trailing the first element.
    let inline tryGetTail (q : BankersQueue<'a>) = q.TryGetTail 

    ///O(1), amortized. Returns the first element and tail.
    let inline uncons (q : BankersQueue<'a>) = q.Uncons

    ///O(1), amortized. Returns option first element and tail.
>>>>>>> 9bb5f9f1
    let inline tryUncons (q : BankersQueue<'a>) = q.TryUncons<|MERGE_RESOLUTION|>--- conflicted
+++ resolved
@@ -1,4 +1,3 @@
-<<<<<<< HEAD
 ﻿//originally published by Julien
 // original implementation taken from http://lepensemoi.free.fr/index.php/2009/12/31/bankers-queue
 
@@ -163,169 +162,4 @@
     let inline uncons (q : BankersQueue<'a>) = q.Uncons
 
     ///O(1), amortized. Returns option first element and tail.
-=======
-﻿//originally published by Julien
-// original implementation taken from http://lepensemoi.free.fr/index.php/2009/12/31/bankers-queue
-
-//jf -- added ofSeq and try...
-//pattern discriminators Snoc and Nil
-
-namespace FSharpx.DataStructures
-
-open LazyListHelpr
-open System.Collections
-open System.Collections.Generic
-
-type BankersQueue<'a> (frontLength : int, front : LazyList<'a>, backLength : int, back : LazyList<'a>) = 
-
-    member private this.frontLength = frontLength
-
-    member internal this.front = front
-
-    member private this.backLength = backLength
-
-    member internal this.back = back
-
-    static member private check (q : BankersQueue<'a>) =
-        if q.backLength <= q.frontLength
-        then q
-        else BankersQueue((q.backLength + q.frontLength), (LazyList.append q.front (lLrev q.back)), 0, LazyList.empty)
-
-    static member private length (q : BankersQueue<'a>) = q.frontLength + q.backLength
-
-    static member internal Empty() = new BankersQueue<'a>(0, LazyList.empty, 0, LazyList.empty) 
-
-    static member internal OfSeq (xs:seq<'a>) = 
-        BankersQueue<'a>((Seq.length xs), (LazyList.ofSeq xs), 0, LazyList.empty)
-   
-    ///O(1), amortized. Returns the first element.
-    member this.Head =
-        if (this.frontLength = 0)  
-        then raise Exceptions.Empty
-        else LazyList.head front
-
-    ///O(1), amortized. Returns option first element.
-    member this.TryGetHead =
-        if (this.frontLength = 0)  then None
-        else Some(LazyList.head front)
-         
-    ///O(1). Returns true if the queue has no elements.
-    member this.IsEmpty = (frontLength = 0)
-
-    ///O(1). Returns the count of elememts.
-    member this.Length = BankersQueue.length this
-
-    ///O(1). Returns queue reversed
-    member this.Rev = BankersQueue<'a>(backLength, back, frontLength, front) |> BankersQueue.check
-
-    ///O(1), amortized. Returns a new queue with the element added to the end.
-    member this.Snoc x = 
-        BankersQueue<'a>(frontLength, front, (backLength + 1), (LazyList.cons x back))
-        |> BankersQueue.check
-
-    ///O(1), amortized. Returns a new queue of the elements trailing the first element.
-    member this.Tail =
-        if (this.frontLength = 0)  then raise Exceptions.Empty
-        else 
-            BankersQueue<'a>((frontLength-1), (LazyList.tail front), backLength, back)
-            |> BankersQueue.check
-
-    ///O(1), amortized. Returns option queue of the elements trailing the first element.
-    member this.TryGetTail =
-        if (this.frontLength = 0)  then None
-        else 
-            Some(BankersQueue<'a>((frontLength-1), (LazyList.tail front), backLength, back)
-            |> BankersQueue.check)
-
-    ///O(1), amortized. Returns the first element and tail.
-    member this.Uncons =  
-        if (this.frontLength = 0)  then raise Exceptions.Empty
-        else (LazyList.head front), (BankersQueue<'a>((frontLength - 1), (LazyList.tail front), backLength, back) |> BankersQueue.check)
-
-    ///O(1), amortized. Returns option first element and tail.
-    member this.TryUncons =  
-        if (this.frontLength = 0)  then None
-        else Some((LazyList.head front), (BankersQueue<'a>((frontLength-1), (LazyList.tail front), backLength, back) |> BankersQueue.check))
-
-    with
-    interface IQueue<'a> with
-
-        member this.Count() = this.Length
-
-        member this.Head = this.Head
-
-        member this.TryGetHead = this.TryGetHead
-
-        member this.IsEmpty = this.IsEmpty
-
-        member this.Length() = this.Length
-
-        member this.Snoc x = this.Snoc x :> _
-
-        member this.Tail = this.Tail :> _ 
-
-        member this.TryGetTail =
-            match this.TryGetTail with
-            | None -> None
-            | Some(q) -> Some(q :> _)
-
-        member this.Uncons = 
-            let x, xs = this.Uncons 
-            x, xs :> _
-
-        member this.TryUncons = 
-            match this.TryUncons with
-            | None -> None
-            | Some(x, q) -> Some(x, q :> _)
-          
-    interface IEnumerable<'a> with
-
-        member this.GetEnumerator() = 
-            let e = seq {
-                  yield! front
-                  yield! (lLrev back)  }
-            e.GetEnumerator()
-
-        member this.GetEnumerator() = (this :> _ seq).GetEnumerator() :> IEnumerator
-
-[<CompilationRepresentation(CompilationRepresentationFlags.ModuleSuffix)>]
-module BankersQueue =
-    //pattern discriminators
-    let (|Cons|Nil|) (q : BankersQueue<'a>) = match q.TryUncons with Some(a,b) -> Cons(a,b) | None -> Nil
-
-    ///O(1). Returns queue of no elements.
-    let empty() = BankersQueue.Empty()
-
-    ///O(1), amortized. Returns the first element.
-    let inline head (q : BankersQueue<'a>) = q.Head
-
-    ///O(1), amortized. Returns option first element.
-    let inline tryGetHead (q : BankersQueue<'a>) = q.TryGetHead
-
-    ///O(1). Returns true if the queue has no elements.
-    let inline isEmpty() (q : BankersQueue<'a>) = q.IsEmpty
-
-    ///O(1). Returns the count of elememts.
-    let inline length() (q : BankersQueue<'a>) = q.Length
-
-    ///O(1). Returns a queue of the seq.
-    let ofSeq xs = BankersQueue.OfSeq xs
-
-    ///O(1). Returns queue reversed.
-    let inline rev (q : BankersQueue<'a>) = q.Rev
-
-    ///O(1), amortized. Returns a new queue with the element added to the end.
-    let inline snoc (x : 'a) (q : BankersQueue<'a>) = (q.Snoc x) 
-
-    ///O(1), amortized. Returns a new queue of the elements trailing the first element.
-    let inline tail (q : BankersQueue<'a>) = q.Tail 
-
-    ///O(1), amortized. Returns option queue of the elements trailing the first element.
-    let inline tryGetTail (q : BankersQueue<'a>) = q.TryGetTail 
-
-    ///O(1), amortized. Returns the first element and tail.
-    let inline uncons (q : BankersQueue<'a>) = q.Uncons
-
-    ///O(1), amortized. Returns option first element and tail.
->>>>>>> 9bb5f9f1
     let inline tryUncons (q : BankersQueue<'a>) = q.TryUncons