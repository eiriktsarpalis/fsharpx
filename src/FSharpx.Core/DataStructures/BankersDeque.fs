<<<<<<< HEAD
﻿//originally published by Julien
// original implementation taken from http://lepensemoi.free.fr/index.php/2010/02/11/bankers-double-ended-queue

//jf -- added rev, ofSeq, ofSeqC, lookup, append, appendC, update, remove, tryUpdate, tryRemove
//   -- added standardized C of 2 for singleton, empty, and ofSeq based on my reading of Okasaki

//pattern discriminators Cons, Snoc, and Nil

namespace FSharpx.DataStructures

open FSharpx
open LazyListHelpr
open System.Collections
open System.Collections.Generic

type BankersDeque<'a> (c : int, frontLength : int, front : LazyList<'a>,  rBackLength : int, rBack : LazyList<'a>) = 

    member private this.c = c

    member private this.frontLength = frontLength

    member private this.front = front

    member private this.rBackLength = rBackLength

    member private this.rBack = rBack

    static member private length (q : BankersDeque<'a>) = q.frontLength + q.rBackLength

    static member private check (q : BankersDeque<'a>) =
        let n = BankersDeque.length q
        if q.frontLength > q.c * q.rBackLength + 1 then
            let i= n / 2
            let j = n - i
            let f' = LazyList.take i q.front
            let r' = lLdrop i q.front |> lLrev |> LazyList.append q.rBack
            new BankersDeque<'a>(q.c, i, f', j, r')
        elif q.rBackLength > q.c * q.frontLength + 1 then
            let j = n / 2
            let i = n - j
            let r' = LazyList.take j q.rBack
            let f' = lLdrop j q.rBack |> lLrev |> LazyList.append q.front
            new BankersDeque<'a>(q.c, i, f', j, r')
        else
            q

    static member internal AppendC cC (xs:BankersDeque<'a>) (ys:BankersDeque<'a>) =
        let front2 = xs.frontLength + xs.rBackLength
        let front3 = xs.frontLength + xs.rBackLength + ys.frontLength
        let back2 = ys.frontLength + ys.rBackLength
        let back3 = xs.rBackLength + ys.frontLength + ys.rBackLength
        match (front2, front3, back2, back3) with 
        | a, b, c, d when (abs(xs.frontLength - d) <= abs(a - c)) && (abs(xs.frontLength - d) <= abs(a - ys.rBackLength) && (xs.frontLength > 0)) -> 
            new BankersDeque<'a>(cC, xs.frontLength, xs.front, (xs.rBackLength + ys.frontLength + ys.rBackLength), (LazyList.append ys.rBack (LazyList.append  (lLrev ys.front) xs.rBack)))
            |> BankersDeque.check
        | a, b, c, d when (abs(a - c) <= abs(xs.frontLength - d)) && (abs(a - c) <= abs(a - ys.rBackLength)) -> 
            new BankersDeque<'a>(cC, (xs.frontLength + xs.rBackLength), (LazyList.append xs.front (lLrev xs.rBack)), (ys.frontLength + ys.rBackLength), (LazyList.append ys.rBack (lLrev ys.front)))
            |> BankersDeque.check
        | a, b, c, d ->
            new BankersDeque<'a>(cC, (xs.frontLength + xs.rBackLength + ys.frontLength), (LazyList.append (LazyList.append xs.front (lLrev xs.rBack)) ys.front), ys.rBackLength, ys.rBack)
            |> BankersDeque.check

    static member internal Empty c = new BankersDeque<'a>(c, 0, (LazyList.empty), 0, (LazyList.empty)) 

    static member internal OfCatListsC c (xs : 'a list) (ys : 'a list) =
        new BankersDeque<'a>(c, xs.Length, (LazyList.ofList xs), ys.Length, (LazyList.ofList (List.rev ys)))
        |> BankersDeque.check

    static member internal OfCatSeqsC c (xs : 'a seq) (ys : 'a seq) =
        new BankersDeque<'a>(c, (Seq.length xs), (LazyList.ofSeq xs), (Seq.length ys), (lLrev (LazyList.ofSeq ys)))
        |> BankersDeque.check

    static member internal OfSeqC c (xs:seq<'a>) = 
        new BankersDeque<'a>(c, (Seq.length xs), (LazyList.ofSeq xs), 0, (LazyList.empty))
        |> BankersDeque.check

    ///O(1), amortized. Returns a new deque with the element added to the beginning.
    member this.Cons x =
        new BankersDeque<'a>(this.c, (this.frontLength+1), (LazyList.cons x this.front), this.rBackLength, this.rBack) 
        |> BankersDeque.check 
   
    ///O(1), amortized. Returns the first element.
    member this.Head =
        match this.front, this.rBack with
        | LazyList.Nil, LazyList.Nil -> raise Exceptions.Empty
        | LazyList.Nil, LazyList.Cons(x, _) -> x
        | LazyList.Cons(x, _), _ -> x

    ///O(1), amortized. Returns option first element.
    member this.TryGetHead =
        match this.front, this.rBack with
        | LazyList.Nil, LazyList.Nil -> None
        | LazyList.Nil, LazyList.Cons(x, _) -> Some(x)
        | LazyList.Cons(x, _), _ -> Some(x)

    ///O(1), amortized. Returns a new deque of the elements before the last element.
    member this.Init = 
        match this.front, this.rBack with
        | LazyList.Nil, LazyList.Nil -> raise Exceptions.Empty
        | _, LazyList.Nil -> BankersDeque.Empty this.c 
        | _, LazyList.Cons(x, xs) ->
            new BankersDeque<'a>(this.c, this.frontLength, this.front, (this.rBackLength-1), xs)
            |> BankersDeque.check 

    ///O(1), amortized. Returns option deque of the elements before the last element.
    member this.TryGetInit = 
        match this.front, this.rBack with
        | LazyList.Nil, LazyList.Nil -> None
        | _, LazyList.Nil -> Some(BankersDeque.Empty this.c)
        | _, LazyList.Cons(x, xs) ->
            Some(new BankersDeque<'a>(this.c, this.frontLength, this.front, (this.rBackLength-1), xs) |> BankersDeque.check)
         
    ///O(1). Returns true if the deque has no elements.
    member this.IsEmpty =  
        ((this.frontLength = 0) && (this.rBackLength = 0))

    ///O(1), amortized. Returns the last element.
    member this.Last = 
        match this.front, this.rBack with
        | LazyList.Nil, LazyList.Nil -> raise Exceptions.Empty
        | _, LazyList.Cons(x, _) ->  x
        | LazyList.Cons(x, _), LazyList.Nil-> x

    ///O(1), amortized. Returns option last element.
    member this.TryGetLast = 
        match this.front, this.rBack with
        | LazyList.Nil, LazyList.Nil -> None
        | _, LazyList.Cons(x, _) -> Some(x)
        | LazyList.Cons(x, _), LazyList.Nil-> Some(x)

    ///O(1). Returns the count of elememts.
    member this.Length = BankersDeque.length this

    ///O(n), worst case. Returns element by index.
    member this.Lookup (i:int) =
        match frontLength, front, rBackLength, rBack with
        | lenF, front, lenR, rear when i > (lenF + lenR - 1) -> raise Exceptions.OutOfBounds
        | lenF, front, lenR, rear when i < lenF -> 
            let rec loopF = function 
                | xs, i'  when i' = 0 -> LazyList.head xs
                | xs, i' -> loopF ((LazyList.tail xs), (i' - 1))
            loopF (front, i)
        | lenF, front, lenR, rear ->  
            let rec loopF = function 
                | xs, i'  when i' = 0 -> LazyList.head xs
                | xs, i' -> loopF ((LazyList.tail xs), (i' - 1))
            loopF (rear, ((lenR - (i - lenF)) - 1))

    ///O(n), worst case. Returns option element by index.
    member this.TryLookup (i:int) =
        match frontLength, front, rBackLength, rBack with
        | lenF, front, lenR, rear when i > (lenF + lenR - 1) -> None
        | lenF, front, lenR, rear when i < lenF -> 
            let rec loopF = function 
                | xs, i'  when i' = 0 -> Some(LazyList.head xs)
                | xs, i' -> loopF ((LazyList.tail xs), (i' - 1))
            loopF (front, i)
        | lenF, front, lenR, rear ->  
            let rec loopF = function 
                | xs, i'  when i' = 0 -> Some(LazyList.head xs)
                | xs, i' -> loopF ((LazyList.tail xs), (i' - 1))
            loopF (rear, ((lenR - (i - lenF)) - 1))

    ///O(n), worst case. Returns deque with element removed by index.
    member this.Remove (i:int) =
        match frontLength, front, rBackLength, rBack with
        | lenF, front, lenR, rear when i > (lenF + lenR - 1) -> raise Exceptions.OutOfBounds
        | lenF, front, lenR, rear when i < lenF -> 
            let newFront = 
                if (i = 0) then LazyList.tail front
                else 
                    let left, right = lLsplit front i
                    LazyList.append (List.rev left |> LazyList.ofList) right

            new BankersDeque<'a>(c, (lenF - 1), newFront, lenR, rear)
            |> BankersDeque.check

        | lenF, front, lenR, rear ->  
            let n = lenR - (i - lenF) - 1
            let newRear = 
                if (n = 0) then LazyList.tail rear
                else 
                    let left, right = lLsplit rear n
                    LazyList.append (List.rev left |> LazyList.ofList) right

            new BankersDeque<'a>(c, lenF, front, (lenR - 1), newRear)
            |> BankersDeque.check

    ///O(n), worst case. Returns option deque with element removed by index.
    member this.TryRemove (i:int) =
        match frontLength, front, rBackLength, rBack with
        | lenF, front, lenR, rear when i > (lenF + lenR - 1) -> None
        | lenF, front, lenR, rear when i < lenF -> 
            let newFront = 
                if (i = 0) then LazyList.tail front
                else 
                    let left, right = lLsplit front i
                    LazyList.append (List.rev left |> LazyList.ofList) right

            let z = new BankersDeque<'a>(c, (lenF - 1), newFront, lenR, rear) |> BankersDeque.check
            Some(z)

        | lenF, front, lenR, rear ->  
            let n = lenR - (i - lenF) - 1
            let newRear = 
                if (n = 0) then LazyList.tail rear
                else 
                    let left, right = lLsplit rear n
                    LazyList.append (List.rev left |> LazyList.ofList) right
        
            let z = new BankersDeque<'a>(c, lenF, front, (lenR - 1), newRear) |> BankersDeque.check
            Some(z)

    ///O(1). Returns deque reversed.
    member this.Rev = 
        (new BankersDeque<'a>(c, rBackLength, rBack, frontLength, front))

    ///O(1), amortized. Returns a new deque with the element added to the end.
    member this.Snoc x = 
        new BankersDeque<'a>(this.c, this.frontLength, this.front, (this.rBackLength + 1), (LazyList.cons x this.rBack))
        |> BankersDeque.check

    ///O(1), amortized. Returns a new deque of the elements trailing the first element.
    member this.Tail =
        match this.front, this.rBack with
        | LazyList.Nil, LazyList.Nil -> raise Exceptions.Empty
        | LazyList.Nil, LazyList.Cons(x, _) -> BankersDeque.Empty this.c 
        | LazyList.Cons(x, xs), _ ->
            new BankersDeque<'a>(this.c, (this.frontLength-1), xs, this.rBackLength, this.rBack)
            |> BankersDeque.check

    ///O(1), amortized. Returns option deque of the elements trailing the first element.
    member this.TryGetTail =
        match this.front, this.rBack with
        | LazyList.Nil, LazyList.Nil -> None
        | LazyList.Nil, LazyList.Cons(x, _) -> Some(BankersDeque.Empty this.c)
        | LazyList.Cons(x, xs), _ ->
            Some(new BankersDeque<'a>(this.c, (this.frontLength-1), xs, this.rBackLength, this.rBack)
            |> BankersDeque.check)

    ///O(1), amortized. Returns the first element and tail.
    member this.Uncons =  
        match this.front, this.rBack with
        | LazyList.Nil, LazyList.Nil -> raise Exceptions.Empty
        | _, _ -> this.Head, this.Tail

    ///O(1), amortized. Returns option first element and tail.
    member this.TryUncons =  
        match this.front, this.rBack with
        | LazyList.Nil, LazyList.Nil -> None
        | _, _ -> Some(this.Head, this.Tail)

    ///O(1), amortized. Returns init and the last element.
    member this.Unsnoc =  
        match this.front, this.rBack with
        | LazyList.Nil, LazyList.Nil -> raise Exceptions.Empty
        | _, _ -> this.Init, this.Last

    ///O(1), amortized. Returns option init and the last element.
    member this.TryUnsnoc =  
        match this.front, this.rBack with
        | LazyList.Nil, LazyList.Nil -> None
        | _, _ -> Some(this.Init, this.Last)

    ///O(n), worst case. Returns deque with element updated by index.
    member this.Update (i:int) (y: 'a) =
        match this.frontLength, this.front, this.rBackLength, this.rBack with
        | lenF, front, lenR, rear when i > (lenF + lenR - 1) -> raise Exceptions.OutOfBounds
        | lenF, front, lenR, rear when i < lenF -> 
            let newFront = 
                if (i = 0) then LazyList.cons y (LazyList.tail front)
                else 
                    let left, right = lLsplit front i
                    LazyList.append (List.rev left |> LazyList.ofList) (LazyList.cons y right)

            new BankersDeque<'a>(c, lenF, newFront, lenR, rear)
            |> BankersDeque.check

        | lenF, front, lenR, rear ->  
            let n = lenR - (i - lenF) - 1
            let newRear = 
                if (n = 0) then LazyList.cons y (LazyList.tail rear)
                else 
                    let left, right = lLsplit rear n
                    LazyList.append (List.rev left |> LazyList.ofList) (LazyList.cons y right)
        
            new BankersDeque<'a>(c, lenF, front, lenR, newRear)
            |> BankersDeque.check

    ///O(n), worst case. Returns option deque with element updated by index.
    member this.TryUpdate (i:int) (y: 'a) =
        match frontLength, front, rBackLength, rBack with
        | lenF, front, lenR, rear when i > (lenF + lenR - 1) -> None
        | lenF, front, lenR, rear when i < lenF -> 
            let newFront = 
                if (i = 0) then LazyList.cons y (LazyList.tail front)
                else 
                    let left, right = lLsplit front i
                    LazyList.append (List.rev left |> LazyList.ofList) (LazyList.cons y right)

            let z = new BankersDeque<'a>(c, lenF, newFront, lenR, rear) |> BankersDeque.check 
            Some(z)

        | lenF, front, lenR, rear ->  
            let n = lenR - (i - lenF) - 1
            let newRear = 
                if (n = 0) then LazyList.cons y (LazyList.tail rear)
                else 
                    let left, right = lLsplit rear n
                    LazyList.append (List.rev left |> LazyList.ofList) (LazyList.cons y right)
        
            let z = new BankersDeque<'a>(c, lenF, front, lenR, newRear) |> BankersDeque.check
            Some(z)

    with
    interface IDeque<'a> with

        member this.Cons x = this.Cons x :> _

        member this.Count = this.Length

        member this.Head = this.Head

        member this.TryGetHead = this.TryGetHead

        member this.Init = this.Init :> _

        member this.TryGetInit = Some(this.TryGetInit.Value :> _)

        member this.IsEmpty = this.IsEmpty

        member this.Last = this.Last

        member this.TryGetLast = this.TryGetLast

        member this.Length = this.Length

        member this.Lookup i = this.Lookup i

        member this.TryLookup i = this.TryLookup i

        member this.Remove i = this.Remove i :> _

        member this.TryRemove i = 
            match this.TryRemove i with
            | None -> None
            | Some(q) -> Some(q :> _)

        member this.Rev = this.Rev :> _

        member this.Snoc x = this.Snoc x :> _

        member this.Tail = this.Tail :> _

        member this.TryGetTail =
            match this.TryGetTail with
            | None -> None
            | Some(q) -> Some(q :> _)

        member this.Uncons = 
            let x, xs = this.Uncons 
            x, xs :> _

        member this.TryUncons = 
            match this.TryUncons with
            | None -> None
            | Some(x, q) -> Some(x, q :> _)

        member this.Unsnoc = 
            let xs, x = this.Unsnoc 
            xs :> _, x

        member this.TryUnsnoc = 
            match this.TryUnsnoc with
            | None -> None
            | Some(q, x) -> Some(q :> _, x)

        member this.Update i y  = this.Update i y :> _

        member this.TryUpdate i y  =
            match this.TryUpdate i y with
            | None -> None
            | Some(q) -> Some(q :> _)
        
          
    interface IEnumerable<'a> with

        member this.GetEnumerator() = 
            let e = seq {
                  yield! front
                  yield! (lLrev this.rBack)  }
            e.GetEnumerator()

        member this.GetEnumerator() = (this :> _ seq).GetEnumerator() :> IEnumerator

[<CompilationRepresentation(CompilationRepresentationFlags.ModuleSuffix)>]
module BankersDeque =
    //pattern discriminators

    let (|Cons|Nil|) (q : BankersDeque<'a>) = match q.TryUncons with Some(a,b) -> Cons(a,b) | None -> Nil

    let (|Snoc|Nil|) (q : BankersDeque<'a>) = match q.TryUnsnoc with Some(a,b) -> Snoc(a,b) | None -> Nil

    let private stndC = 2

    ///O(ys-xs). Returns a deque of the two deques concatenated, front-back stream ratio constant defaulted to 2.
    let append (xs : BankersDeque<'a>) (ys : BankersDeque<'a>) = BankersDeque.AppendC stndC xs ys

    ///O(ys-xs). Returns a deque of the two deques concatenated, c is front-back stream ratio constant, should be at least 2.
    let appendC c (xs : BankersDeque<'a>) (ys : BankersDeque<'a>) = BankersDeque.AppendC c xs ys

    ///O(1), amortized. Returns a new deque with the element added to the beginning.
    let inline cons (x : 'a) (q : BankersDeque<'a>) = q.Cons x 

    ///O(1). Returns deque of no elements, c is front-back stream ration constant, should be at least 2.
    let empty c = BankersDeque.Empty c

    ///O(1), amortized. Returns the first element.
    let inline head (q : BankersDeque<'a>) = q.Head

    ///O(1), amortized. Returns option first element.
    let inline tryGetHead (q : BankersDeque<'a>) = q.TryGetHead

    ///O(1), amortized. Returns a new deque of the elements before the last element.
    let inline init (q : BankersDeque<'a>) = q.Init 

    ///O(1), amortized. Returns option deque of the elements before the last element.
    let inline tryGetInit (q : BankersDeque<'a>) = q.TryGetInit 

    ///O(1). Returns true if the deque has no elements.
    let inline isEmpty (q : BankersDeque<'a>) = q.IsEmpty

    ///O(1), amortized. Returns the last element.
    let inline last (q : BankersDeque<'a>) = q.Last

    ///O(1), amortized. Returns option last element.
    let inline tryGetLast (q : BankersDeque<'a>) = q.TryGetLast

    ///O(1). Returns the count of elememts.
    let inline length (q : BankersDeque<'a>) = q.Length

    ///O(n), worst case. Returns element by index.
    let inline lookup i (q : BankersDeque<'a>) = q.Lookup i

    ///O(n), worst case. Returns option element by index.
    let inline tryLookup i (q : BankersDeque<'a>) = q.TryLookup i

    ///O(ys-xs). Returns a deque of the two lists concatenated, front-back stream ratio constant defaulted to 2.
    let ofCatLists xs ys = BankersDeque.OfCatListsC stndC xs ys

    ///O(ys-xs). Returns a deque of the two lists concatenated, c is front-back stream ration constant, should be at least 2.
    let ofCatListsC c xs ys = BankersDeque.OfCatListsC c xs ys

    ///O(ys). Returns a deque of the two seqs concatenated, front-back stream ratio constant defaulted to 2.
    let ofCatSeqs xs ys = BankersDeque.OfCatSeqsC stndC xs ys

    ///O(ys). Returns a deque of the two seqs concatenated, c is front-back stream ratio constant, should be at least 2.
    let ofCatSeqsC c xs ys = BankersDeque.OfCatSeqsC c xs ys

    ///O(1). Returns a deque of the seq, front-back stream ratio constant defaulted to 2.
    let ofSeq xs = BankersDeque.OfSeqC stndC xs

    ///O(1). Returns a deque of the seq, c is front-back stream ratio constant, should be at least 2.
    let ofSeqC c xs = BankersDeque.OfSeqC c xs

    ///O(n), worst case. Returns deque with element removed by index.
    let inline remove i (q : BankersDeque<'a>) = q.Remove i

    ///O(n), worst case. Returns option deque with element removed by index.
    let inline tryRemove i (q : BankersDeque<'a>) = q.TryRemove i

    ///O(1). Returns deque reversed.
    let inline rev (q : BankersDeque<'a>) = q.Rev

    ///O(1). Returns a deque of one element, front-back stream ratio constant defaulted to 2.
    let singleton x = empty stndC |> cons x  

    ///O(1). Returns a deque of one element, c is front-back stream ratio constant, should be at least 2.
    let singletonC c x = empty c |> cons x  

    ///O(1), amortized. Returns a new deque with the element added to the end.
    let inline snoc (x : 'a) (q : BankersDeque<'a>) = (q.Snoc x) 

    ///O(1), amortized. Returns a new deque of the elements trailing the first element.
    let inline tail (q : BankersDeque<'a>) = q.Tail 

    ///O(1), amortized. Returns option deque of the elements trailing the first element.
    let inline tryGetTail (q : BankersDeque<'a>) = q.TryGetTail 

    ///O(1), amortized. Returns the first element and tail.
    let inline uncons (q : BankersDeque<'a>) = q.Uncons

    ///O(1), amortized. Returns option first element and tail.
    let inline tryUncons (q : BankersDeque<'a>) = q.TryUncons

    ///O(1), amortized. Returns init and the last element.
    let inline unsnoc (q : BankersDeque<'a>) = q.Unsnoc

    ///O(1), amortized. Returns option init and the last element.
    let inline tryUnsnoc (q : BankersDeque<'a>) = q.TryUnsnoc

    ///O(n), worst case. Returns deque with element updated by index.
    let inline update i y (q : BankersDeque<'a>) = q.Update i y

    ///O(n), worst case. Returns option deque with element updated by index.
=======
﻿//originally published by Julien
// original implementation taken from http://lepensemoi.free.fr/index.php/2010/02/11/bankers-double-ended-queue

//jf -- added rev, ofSeq, ofSeqC, lookup, append, appendC, update, remove, tryUpdate, tryRemove
//   -- added standardized C of 2 for singleton, empty, and ofSeq based on my reading of Okasaki

//pattern discriminators Cons, Snoc, and Nil

namespace FSharpx.DataStructures

open LazyListHelpr
open System.Collections
open System.Collections.Generic

type BankersDeque<'a> (c : int, frontLength : int, front : LazyList<'a>,  rBackLength : int, rBack : LazyList<'a>) = 

    member private this.c = c

    member private this.frontLength = frontLength

    member private this.front = front

    member private this.rBackLength = rBackLength

    member private this.rBack = rBack

    static member private length (q : BankersDeque<'a>) = q.frontLength + q.rBackLength

    static member private check (q : BankersDeque<'a>) =
        let n = BankersDeque.length q
        if q.frontLength > q.c * q.rBackLength + 1 then
            let i= n / 2
            let j = n - i
            let f' = LazyList.take i q.front
            let r' = lLdrop i q.front |> lLrev |> LazyList.append q.rBack
            new BankersDeque<'a>(q.c, i, f', j, r')
        elif q.rBackLength > q.c * q.frontLength + 1 then
            let j = n / 2
            let i = n - j
            let r' = LazyList.take j q.rBack
            let f' = lLdrop j q.rBack |> lLrev |> LazyList.append q.front
            new BankersDeque<'a>(q.c, i, f', j, r')
        else
            q

    static member internal AppendC cC (xs:BankersDeque<'a>) (ys:BankersDeque<'a>) =
        let front2 = xs.frontLength + xs.rBackLength
        let front3 = xs.frontLength + xs.rBackLength + ys.frontLength
        let back2 = ys.frontLength + ys.rBackLength
        let back3 = xs.rBackLength + ys.frontLength + ys.rBackLength
        match (front2, front3, back2, back3) with 
        | a, b, c, d when (abs(xs.frontLength - d) <= abs(a - c)) && (abs(xs.frontLength - d) <= abs(a - ys.rBackLength) && (xs.frontLength > 0)) -> 
            new BankersDeque<'a>(cC, xs.frontLength, xs.front, (xs.rBackLength + ys.frontLength + ys.rBackLength), (LazyList.append ys.rBack (LazyList.append  (lLrev ys.front) xs.rBack)))
            |> BankersDeque.check
        | a, b, c, d when (abs(a - c) <= abs(xs.frontLength - d)) && (abs(a - c) <= abs(a - ys.rBackLength)) -> 
            new BankersDeque<'a>(cC, (xs.frontLength + xs.rBackLength), (LazyList.append xs.front (lLrev xs.rBack)), (ys.frontLength + ys.rBackLength), (LazyList.append ys.rBack (lLrev ys.front)))
            |> BankersDeque.check
        | a, b, c, d ->
            new BankersDeque<'a>(cC, (xs.frontLength + xs.rBackLength + ys.frontLength), (LazyList.append (LazyList.append xs.front (lLrev xs.rBack)) ys.front), ys.rBackLength, ys.rBack)
            |> BankersDeque.check

    static member internal Empty c = new BankersDeque<'a>(c, 0, (LazyList.empty), 0, (LazyList.empty)) 

    static member internal OfCatListsC c (xs : 'a list) (ys : 'a list) =
        new BankersDeque<'a>(c, xs.Length, (LazyList.ofList xs), ys.Length, (LazyList.ofList (List.rev ys)))
        |> BankersDeque.check

    static member internal OfCatSeqsC c (xs : 'a seq) (ys : 'a seq) =
        new BankersDeque<'a>(c, (Seq.length xs), (LazyList.ofSeq xs), (Seq.length ys), (lLrev (LazyList.ofSeq ys)))
        |> BankersDeque.check

    static member internal OfSeqC c (xs:seq<'a>) = 
        new BankersDeque<'a>(c, (Seq.length xs), (LazyList.ofSeq xs), 0, (LazyList.empty))
        |> BankersDeque.check

    ///O(1), amortized. Returns a new deque with the element added to the beginning.
    member this.Cons x =
        new BankersDeque<'a>(this.c, (this.frontLength+1), (LazyList.cons x this.front), this.rBackLength, this.rBack) 
        |> BankersDeque.check 
   
    ///O(1), amortized. Returns the first element.
    member this.Head =
        match this.front, this.rBack with
        | LazyList.Nil, LazyList.Nil -> raise Exceptions.Empty
        | LazyList.Nil, LazyList.Cons(x, _) -> x
        | LazyList.Cons(x, _), _ -> x

    ///O(1), amortized. Returns option first element.
    member this.TryGetHead =
        match this.front, this.rBack with
        | LazyList.Nil, LazyList.Nil -> None
        | LazyList.Nil, LazyList.Cons(x, _) -> Some(x)
        | LazyList.Cons(x, _), _ -> Some(x)

    ///O(1), amortized. Returns a new deque of the elements before the last element.
    member this.Init = 
        match this.front, this.rBack with
        | LazyList.Nil, LazyList.Nil -> raise Exceptions.Empty
        | _, LazyList.Nil -> BankersDeque.Empty this.c 
        | _, LazyList.Cons(x, xs) ->
            new BankersDeque<'a>(this.c, this.frontLength, this.front, (this.rBackLength-1), xs)
            |> BankersDeque.check 

    ///O(1), amortized. Returns option deque of the elements before the last element.
    member this.TryGetInit = 
        match this.front, this.rBack with
        | LazyList.Nil, LazyList.Nil -> None
        | _, LazyList.Nil -> Some(BankersDeque.Empty this.c)
        | _, LazyList.Cons(x, xs) ->
            Some(new BankersDeque<'a>(this.c, this.frontLength, this.front, (this.rBackLength-1), xs) |> BankersDeque.check)
         
    ///O(1). Returns true if the deque has no elements.
    member this.IsEmpty =  
        ((this.frontLength = 0) && (this.rBackLength = 0))

    ///O(1), amortized. Returns the last element.
    member this.Last = 
        match this.front, this.rBack with
        | LazyList.Nil, LazyList.Nil -> raise Exceptions.Empty
        | _, LazyList.Cons(x, _) ->  x
        | LazyList.Cons(x, _), LazyList.Nil-> x

    ///O(1), amortized. Returns option last element.
    member this.TryGetLast = 
        match this.front, this.rBack with
        | LazyList.Nil, LazyList.Nil -> None
        | _, LazyList.Cons(x, _) -> Some(x)
        | LazyList.Cons(x, _), LazyList.Nil-> Some(x)

    ///O(1). Returns the count of elememts.
    member this.Length = BankersDeque.length this

    ///O(n), worst case. Returns element by index.
    member this.Lookup (i:int) =
        match frontLength, front, rBackLength, rBack with
        | lenF, front, lenR, rear when i > (lenF + lenR - 1) -> raise Exceptions.OutOfBounds
        | lenF, front, lenR, rear when i < lenF -> 
            let rec loopF = function 
                | xs, i'  when i' = 0 -> LazyList.head xs
                | xs, i' -> loopF ((LazyList.tail xs), (i' - 1))
            loopF (front, i)
        | lenF, front, lenR, rear ->  
            let rec loopF = function 
                | xs, i'  when i' = 0 -> LazyList.head xs
                | xs, i' -> loopF ((LazyList.tail xs), (i' - 1))
            loopF (rear, ((lenR - (i - lenF)) - 1))

    ///O(n), worst case. Returns option element by index.
    member this.TryLookup (i:int) =
        match frontLength, front, rBackLength, rBack with
        | lenF, front, lenR, rear when i > (lenF + lenR - 1) -> None
        | lenF, front, lenR, rear when i < lenF -> 
            let rec loopF = function 
                | xs, i'  when i' = 0 -> Some(LazyList.head xs)
                | xs, i' -> loopF ((LazyList.tail xs), (i' - 1))
            loopF (front, i)
        | lenF, front, lenR, rear ->  
            let rec loopF = function 
                | xs, i'  when i' = 0 -> Some(LazyList.head xs)
                | xs, i' -> loopF ((LazyList.tail xs), (i' - 1))
            loopF (rear, ((lenR - (i - lenF)) - 1))

    ///O(n), worst case. Returns deque with element removed by index.
    member this.Remove (i:int) =
        match frontLength, front, rBackLength, rBack with
        | lenF, front, lenR, rear when i > (lenF + lenR - 1) -> raise Exceptions.OutOfBounds
        | lenF, front, lenR, rear when i < lenF -> 
            let newFront = 
                if (i = 0) then LazyList.tail front
                else 
                    let left, right = lLsplit front i
                    LazyList.append (List.rev left |> LazyList.ofList) right

            new BankersDeque<'a>(c, (lenF - 1), newFront, lenR, rear)
            |> BankersDeque.check

        | lenF, front, lenR, rear ->  
            let n = lenR - (i - lenF) - 1
            let newRear = 
                if (n = 0) then LazyList.tail rear
                else 
                    let left, right = lLsplit rear n
                    LazyList.append (List.rev left |> LazyList.ofList) right

            new BankersDeque<'a>(c, lenF, front, (lenR - 1), newRear)
            |> BankersDeque.check

    ///O(n), worst case. Returns option deque with element removed by index.
    member this.TryRemove (i:int) =
        match frontLength, front, rBackLength, rBack with
        | lenF, front, lenR, rear when i > (lenF + lenR - 1) -> None
        | lenF, front, lenR, rear when i < lenF -> 
            let newFront = 
                if (i = 0) then LazyList.tail front
                else 
                    let left, right = lLsplit front i
                    LazyList.append (List.rev left |> LazyList.ofList) right

            let z = new BankersDeque<'a>(c, (lenF - 1), newFront, lenR, rear) |> BankersDeque.check
            Some(z)

        | lenF, front, lenR, rear ->  
            let n = lenR - (i - lenF) - 1
            let newRear = 
                if (n = 0) then LazyList.tail rear
                else 
                    let left, right = lLsplit rear n
                    LazyList.append (List.rev left |> LazyList.ofList) right
        
            let z = new BankersDeque<'a>(c, lenF, front, (lenR - 1), newRear) |> BankersDeque.check
            Some(z)

    ///O(1). Returns deque reversed.
    member this.Rev = 
        (new BankersDeque<'a>(c, rBackLength, rBack, frontLength, front))

    ///O(1), amortized. Returns a new deque with the element added to the end.
    member this.Snoc x = 
        new BankersDeque<'a>(this.c, this.frontLength, this.front, (this.rBackLength + 1), (LazyList.cons x this.rBack))
        |> BankersDeque.check

    ///O(1), amortized. Returns a new deque of the elements trailing the first element.
    member this.Tail =
        match this.front, this.rBack with
        | LazyList.Nil, LazyList.Nil -> raise Exceptions.Empty
        | LazyList.Nil, LazyList.Cons(x, _) -> BankersDeque.Empty this.c 
        | LazyList.Cons(x, xs), _ ->
            new BankersDeque<'a>(this.c, (this.frontLength-1), xs, this.rBackLength, this.rBack)
            |> BankersDeque.check

    ///O(1), amortized. Returns option deque of the elements trailing the first element.
    member this.TryGetTail =
        match this.front, this.rBack with
        | LazyList.Nil, LazyList.Nil -> None
        | LazyList.Nil, LazyList.Cons(x, _) -> Some(BankersDeque.Empty this.c)
        | LazyList.Cons(x, xs), _ ->
            Some(new BankersDeque<'a>(this.c, (this.frontLength-1), xs, this.rBackLength, this.rBack)
            |> BankersDeque.check)

    ///O(1), amortized. Returns the first element and tail.
    member this.Uncons =  
        match this.front, this.rBack with
        | LazyList.Nil, LazyList.Nil -> raise Exceptions.Empty
        | _, _ -> this.Head, this.Tail

    ///O(1), amortized. Returns option first element and tail.
    member this.TryUncons =  
        match this.front, this.rBack with
        | LazyList.Nil, LazyList.Nil -> None
        | _, _ -> Some(this.Head, this.Tail)

    ///O(1), amortized. Returns init and the last element.
    member this.Unsnoc =  
        match this.front, this.rBack with
        | LazyList.Nil, LazyList.Nil -> raise Exceptions.Empty
        | _, _ -> this.Init, this.Last

    ///O(1), amortized. Returns option init and the last element.
    member this.TryUnsnoc =  
        match this.front, this.rBack with
        | LazyList.Nil, LazyList.Nil -> None
        | _, _ -> Some(this.Init, this.Last)

    ///O(n), worst case. Returns deque with element updated by index.
    member this.Update (i:int) (y: 'a) =
        match this.frontLength, this.front, this.rBackLength, this.rBack with
        | lenF, front, lenR, rear when i > (lenF + lenR - 1) -> raise Exceptions.OutOfBounds
        | lenF, front, lenR, rear when i < lenF -> 
            let newFront = 
                if (i = 0) then LazyList.cons y (LazyList.tail front)
                else 
                    let left, right = lLsplit front i
                    LazyList.append (List.rev left |> LazyList.ofList) (LazyList.cons y right)

            new BankersDeque<'a>(c, lenF, newFront, lenR, rear)
            |> BankersDeque.check

        | lenF, front, lenR, rear ->  
            let n = lenR - (i - lenF) - 1
            let newRear = 
                if (n = 0) then LazyList.cons y (LazyList.tail rear)
                else 
                    let left, right = lLsplit rear n
                    LazyList.append (List.rev left |> LazyList.ofList) (LazyList.cons y right)
        
            new BankersDeque<'a>(c, lenF, front, lenR, newRear)
            |> BankersDeque.check

    ///O(n), worst case. Returns option deque with element updated by index.
    member this.TryUpdate (i:int) (y: 'a) =
        match frontLength, front, rBackLength, rBack with
        | lenF, front, lenR, rear when i > (lenF + lenR - 1) -> None
        | lenF, front, lenR, rear when i < lenF -> 
            let newFront = 
                if (i = 0) then LazyList.cons y (LazyList.tail front)
                else 
                    let left, right = lLsplit front i
                    LazyList.append (List.rev left |> LazyList.ofList) (LazyList.cons y right)

            let z = new BankersDeque<'a>(c, lenF, newFront, lenR, rear) |> BankersDeque.check 
            Some(z)

        | lenF, front, lenR, rear ->  
            let n = lenR - (i - lenF) - 1
            let newRear = 
                if (n = 0) then LazyList.cons y (LazyList.tail rear)
                else 
                    let left, right = lLsplit rear n
                    LazyList.append (List.rev left |> LazyList.ofList) (LazyList.cons y right)
        
            let z = new BankersDeque<'a>(c, lenF, front, lenR, newRear) |> BankersDeque.check
            Some(z)

    with
    interface IDeque<'a> with

        member this.Cons x = this.Cons x :> _

        member this.Count = this.Length

        member this.Head = this.Head

        member this.TryGetHead = this.TryGetHead

        member this.Init = this.Init :> _

        member this.TryGetInit = Some(this.TryGetInit.Value :> _)

        member this.IsEmpty = this.IsEmpty

        member this.Last = this.Last

        member this.TryGetLast = this.TryGetLast

        member this.Length = this.Length

        member this.Lookup i = this.Lookup i

        member this.TryLookup i = this.TryLookup i

        member this.Remove i = this.Remove i :> _

        member this.TryRemove i = 
            match this.TryRemove i with
            | None -> None
            | Some(q) -> Some(q :> _)

        member this.Rev = this.Rev :> _

        member this.Snoc x = this.Snoc x :> _

        member this.Tail = this.Tail :> _

        member this.TryGetTail =
            match this.TryGetTail with
            | None -> None
            | Some(q) -> Some(q :> _)

        member this.Uncons = 
            let x, xs = this.Uncons 
            x, xs :> _

        member this.TryUncons = 
            match this.TryUncons with
            | None -> None
            | Some(x, q) -> Some(x, q :> _)

        member this.Unsnoc = 
            let xs, x = this.Unsnoc 
            xs :> _, x

        member this.TryUnsnoc = 
            match this.TryUnsnoc with
            | None -> None
            | Some(q, x) -> Some(q :> _, x)

        member this.Update i y  = this.Update i y :> _

        member this.TryUpdate i y  =
            match this.TryUpdate i y with
            | None -> None
            | Some(q) -> Some(q :> _)
        
          
    interface IEnumerable<'a> with

        member this.GetEnumerator() = 
            let e = seq {
                  yield! front
                  yield! (lLrev this.rBack)  }
            e.GetEnumerator()

        member this.GetEnumerator() = (this :> _ seq).GetEnumerator() :> IEnumerator

[<CompilationRepresentation(CompilationRepresentationFlags.ModuleSuffix)>]
module BankersDeque =
    //pattern discriminators

    let (|Cons|Nil|) (q : BankersDeque<'a>) = match q.TryUncons with Some(a,b) -> Cons(a,b) | None -> Nil

    let (|Snoc|Nil|) (q : BankersDeque<'a>) = match q.TryUnsnoc with Some(a,b) -> Snoc(a,b) | None -> Nil

    let private stndC = 2

    ///O(ys-xs). Returns a deque of the two deques concatenated, front-back stream ratio constant defaulted to 2.
    let append (xs : BankersDeque<'a>) (ys : BankersDeque<'a>) = BankersDeque.AppendC stndC xs ys

    ///O(ys-xs). Returns a deque of the two deques concatenated, c is front-back stream ratio constant, should be at least 2.
    let appendC c (xs : BankersDeque<'a>) (ys : BankersDeque<'a>) = BankersDeque.AppendC c xs ys

    ///O(1), amortized. Returns a new deque with the element added to the beginning.
    let inline cons (x : 'a) (q : BankersDeque<'a>) = q.Cons x 

    ///O(1). Returns deque of no elements, c is front-back stream ration constant, should be at least 2.
    let empty c = BankersDeque.Empty c

    ///O(1), amortized. Returns the first element.
    let inline head (q : BankersDeque<'a>) = q.Head

    ///O(1), amortized. Returns option first element.
    let inline tryGetHead (q : BankersDeque<'a>) = q.TryGetHead

    ///O(1), amortized. Returns a new deque of the elements before the last element.
    let inline init (q : BankersDeque<'a>) = q.Init 

    ///O(1), amortized. Returns option deque of the elements before the last element.
    let inline tryGetInit (q : BankersDeque<'a>) = q.TryGetInit 

    ///O(1). Returns true if the deque has no elements.
    let inline isEmpty (q : BankersDeque<'a>) = q.IsEmpty

    ///O(1), amortized. Returns the last element.
    let inline last (q : BankersDeque<'a>) = q.Last

    ///O(1), amortized. Returns option last element.
    let inline tryGetLast (q : BankersDeque<'a>) = q.TryGetLast

    ///O(1). Returns the count of elememts.
    let inline length (q : BankersDeque<'a>) = q.Length

    ///O(n), worst case. Returns element by index.
    let inline lookup i (q : BankersDeque<'a>) = q.Lookup i

    ///O(n), worst case. Returns option element by index.
    let inline tryLookup i (q : BankersDeque<'a>) = q.TryLookup i

    ///O(ys-xs). Returns a deque of the two lists concatenated, front-back stream ratio constant defaulted to 2.
    let ofCatLists xs ys = BankersDeque.OfCatListsC stndC xs ys

    ///O(ys-xs). Returns a deque of the two lists concatenated, c is front-back stream ration constant, should be at least 2.
    let ofCatListsC c xs ys = BankersDeque.OfCatListsC c xs ys

    ///O(ys). Returns a deque of the two seqs concatenated, front-back stream ratio constant defaulted to 2.
    let ofCatSeqs xs ys = BankersDeque.OfCatSeqsC stndC xs ys

    ///O(ys). Returns a deque of the two seqs concatenated, c is front-back stream ratio constant, should be at least 2.
    let ofCatSeqsC c xs ys = BankersDeque.OfCatSeqsC c xs ys

    ///O(1). Returns a deque of the seq, front-back stream ratio constant defaulted to 2.
    let ofSeq xs = BankersDeque.OfSeqC stndC xs

    ///O(1). Returns a deque of the seq, c is front-back stream ratio constant, should be at least 2.
    let ofSeqC c xs = BankersDeque.OfSeqC c xs

    ///O(n), worst case. Returns deque with element removed by index.
    let inline remove i (q : BankersDeque<'a>) = q.Remove i

    ///O(n), worst case. Returns option deque with element removed by index.
    let inline tryRemove i (q : BankersDeque<'a>) = q.TryRemove i

    ///O(1). Returns deque reversed.
    let inline rev (q : BankersDeque<'a>) = q.Rev

    ///O(1). Returns a deque of one element, front-back stream ratio constant defaulted to 2.
    let singleton x = empty stndC |> cons x  

    ///O(1). Returns a deque of one element, c is front-back stream ratio constant, should be at least 2.
    let singletonC c x = empty c |> cons x  

    ///O(1), amortized. Returns a new deque with the element added to the end.
    let inline snoc (x : 'a) (q : BankersDeque<'a>) = (q.Snoc x) 

    ///O(1), amortized. Returns a new deque of the elements trailing the first element.
    let inline tail (q : BankersDeque<'a>) = q.Tail 

    ///O(1), amortized. Returns option deque of the elements trailing the first element.
    let inline tryGetTail (q : BankersDeque<'a>) = q.TryGetTail 

    ///O(1), amortized. Returns the first element and tail.
    let inline uncons (q : BankersDeque<'a>) = q.Uncons

    ///O(1), amortized. Returns option first element and tail.
    let inline tryUncons (q : BankersDeque<'a>) = q.TryUncons

    ///O(1), amortized. Returns init and the last element.
    let inline unsnoc (q : BankersDeque<'a>) = q.Unsnoc

    ///O(1), amortized. Returns option init and the last element.
    let inline tryUnsnoc (q : BankersDeque<'a>) = q.TryUnsnoc

    ///O(n), worst case. Returns deque with element updated by index.
    let inline update i y (q : BankersDeque<'a>) = q.Update i y

    ///O(n), worst case. Returns option deque with element updated by index.
>>>>>>> 9bb5f9f1
    let inline tryUpdate i y (q : BankersDeque<'a>) = q.TryUpdate i y<|MERGE_RESOLUTION|>--- conflicted
+++ resolved
@@ -1,4 +1,3 @@
-<<<<<<< HEAD
 ﻿//originally published by Julien
 // original implementation taken from http://lepensemoi.free.fr/index.php/2010/02/11/bankers-double-ended-queue
 
@@ -504,510 +503,4 @@
     let inline update i y (q : BankersDeque<'a>) = q.Update i y
 
     ///O(n), worst case. Returns option deque with element updated by index.
-=======
-﻿//originally published by Julien
-// original implementation taken from http://lepensemoi.free.fr/index.php/2010/02/11/bankers-double-ended-queue
-
-//jf -- added rev, ofSeq, ofSeqC, lookup, append, appendC, update, remove, tryUpdate, tryRemove
-//   -- added standardized C of 2 for singleton, empty, and ofSeq based on my reading of Okasaki
-
-//pattern discriminators Cons, Snoc, and Nil
-
-namespace FSharpx.DataStructures
-
-open LazyListHelpr
-open System.Collections
-open System.Collections.Generic
-
-type BankersDeque<'a> (c : int, frontLength : int, front : LazyList<'a>,  rBackLength : int, rBack : LazyList<'a>) = 
-
-    member private this.c = c
-
-    member private this.frontLength = frontLength
-
-    member private this.front = front
-
-    member private this.rBackLength = rBackLength
-
-    member private this.rBack = rBack
-
-    static member private length (q : BankersDeque<'a>) = q.frontLength + q.rBackLength
-
-    static member private check (q : BankersDeque<'a>) =
-        let n = BankersDeque.length q
-        if q.frontLength > q.c * q.rBackLength + 1 then
-            let i= n / 2
-            let j = n - i
-            let f' = LazyList.take i q.front
-            let r' = lLdrop i q.front |> lLrev |> LazyList.append q.rBack
-            new BankersDeque<'a>(q.c, i, f', j, r')
-        elif q.rBackLength > q.c * q.frontLength + 1 then
-            let j = n / 2
-            let i = n - j
-            let r' = LazyList.take j q.rBack
-            let f' = lLdrop j q.rBack |> lLrev |> LazyList.append q.front
-            new BankersDeque<'a>(q.c, i, f', j, r')
-        else
-            q
-
-    static member internal AppendC cC (xs:BankersDeque<'a>) (ys:BankersDeque<'a>) =
-        let front2 = xs.frontLength + xs.rBackLength
-        let front3 = xs.frontLength + xs.rBackLength + ys.frontLength
-        let back2 = ys.frontLength + ys.rBackLength
-        let back3 = xs.rBackLength + ys.frontLength + ys.rBackLength
-        match (front2, front3, back2, back3) with 
-        | a, b, c, d when (abs(xs.frontLength - d) <= abs(a - c)) && (abs(xs.frontLength - d) <= abs(a - ys.rBackLength) && (xs.frontLength > 0)) -> 
-            new BankersDeque<'a>(cC, xs.frontLength, xs.front, (xs.rBackLength + ys.frontLength + ys.rBackLength), (LazyList.append ys.rBack (LazyList.append  (lLrev ys.front) xs.rBack)))
-            |> BankersDeque.check
-        | a, b, c, d when (abs(a - c) <= abs(xs.frontLength - d)) && (abs(a - c) <= abs(a - ys.rBackLength)) -> 
-            new BankersDeque<'a>(cC, (xs.frontLength + xs.rBackLength), (LazyList.append xs.front (lLrev xs.rBack)), (ys.frontLength + ys.rBackLength), (LazyList.append ys.rBack (lLrev ys.front)))
-            |> BankersDeque.check
-        | a, b, c, d ->
-            new BankersDeque<'a>(cC, (xs.frontLength + xs.rBackLength + ys.frontLength), (LazyList.append (LazyList.append xs.front (lLrev xs.rBack)) ys.front), ys.rBackLength, ys.rBack)
-            |> BankersDeque.check
-
-    static member internal Empty c = new BankersDeque<'a>(c, 0, (LazyList.empty), 0, (LazyList.empty)) 
-
-    static member internal OfCatListsC c (xs : 'a list) (ys : 'a list) =
-        new BankersDeque<'a>(c, xs.Length, (LazyList.ofList xs), ys.Length, (LazyList.ofList (List.rev ys)))
-        |> BankersDeque.check
-
-    static member internal OfCatSeqsC c (xs : 'a seq) (ys : 'a seq) =
-        new BankersDeque<'a>(c, (Seq.length xs), (LazyList.ofSeq xs), (Seq.length ys), (lLrev (LazyList.ofSeq ys)))
-        |> BankersDeque.check
-
-    static member internal OfSeqC c (xs:seq<'a>) = 
-        new BankersDeque<'a>(c, (Seq.length xs), (LazyList.ofSeq xs), 0, (LazyList.empty))
-        |> BankersDeque.check
-
-    ///O(1), amortized. Returns a new deque with the element added to the beginning.
-    member this.Cons x =
-        new BankersDeque<'a>(this.c, (this.frontLength+1), (LazyList.cons x this.front), this.rBackLength, this.rBack) 
-        |> BankersDeque.check 
-   
-    ///O(1), amortized. Returns the first element.
-    member this.Head =
-        match this.front, this.rBack with
-        | LazyList.Nil, LazyList.Nil -> raise Exceptions.Empty
-        | LazyList.Nil, LazyList.Cons(x, _) -> x
-        | LazyList.Cons(x, _), _ -> x
-
-    ///O(1), amortized. Returns option first element.
-    member this.TryGetHead =
-        match this.front, this.rBack with
-        | LazyList.Nil, LazyList.Nil -> None
-        | LazyList.Nil, LazyList.Cons(x, _) -> Some(x)
-        | LazyList.Cons(x, _), _ -> Some(x)
-
-    ///O(1), amortized. Returns a new deque of the elements before the last element.
-    member this.Init = 
-        match this.front, this.rBack with
-        | LazyList.Nil, LazyList.Nil -> raise Exceptions.Empty
-        | _, LazyList.Nil -> BankersDeque.Empty this.c 
-        | _, LazyList.Cons(x, xs) ->
-            new BankersDeque<'a>(this.c, this.frontLength, this.front, (this.rBackLength-1), xs)
-            |> BankersDeque.check 
-
-    ///O(1), amortized. Returns option deque of the elements before the last element.
-    member this.TryGetInit = 
-        match this.front, this.rBack with
-        | LazyList.Nil, LazyList.Nil -> None
-        | _, LazyList.Nil -> Some(BankersDeque.Empty this.c)
-        | _, LazyList.Cons(x, xs) ->
-            Some(new BankersDeque<'a>(this.c, this.frontLength, this.front, (this.rBackLength-1), xs) |> BankersDeque.check)
-         
-    ///O(1). Returns true if the deque has no elements.
-    member this.IsEmpty =  
-        ((this.frontLength = 0) && (this.rBackLength = 0))
-
-    ///O(1), amortized. Returns the last element.
-    member this.Last = 
-        match this.front, this.rBack with
-        | LazyList.Nil, LazyList.Nil -> raise Exceptions.Empty
-        | _, LazyList.Cons(x, _) ->  x
-        | LazyList.Cons(x, _), LazyList.Nil-> x
-
-    ///O(1), amortized. Returns option last element.
-    member this.TryGetLast = 
-        match this.front, this.rBack with
-        | LazyList.Nil, LazyList.Nil -> None
-        | _, LazyList.Cons(x, _) -> Some(x)
-        | LazyList.Cons(x, _), LazyList.Nil-> Some(x)
-
-    ///O(1). Returns the count of elememts.
-    member this.Length = BankersDeque.length this
-
-    ///O(n), worst case. Returns element by index.
-    member this.Lookup (i:int) =
-        match frontLength, front, rBackLength, rBack with
-        | lenF, front, lenR, rear when i > (lenF + lenR - 1) -> raise Exceptions.OutOfBounds
-        | lenF, front, lenR, rear when i < lenF -> 
-            let rec loopF = function 
-                | xs, i'  when i' = 0 -> LazyList.head xs
-                | xs, i' -> loopF ((LazyList.tail xs), (i' - 1))
-            loopF (front, i)
-        | lenF, front, lenR, rear ->  
-            let rec loopF = function 
-                | xs, i'  when i' = 0 -> LazyList.head xs
-                | xs, i' -> loopF ((LazyList.tail xs), (i' - 1))
-            loopF (rear, ((lenR - (i - lenF)) - 1))
-
-    ///O(n), worst case. Returns option element by index.
-    member this.TryLookup (i:int) =
-        match frontLength, front, rBackLength, rBack with
-        | lenF, front, lenR, rear when i > (lenF + lenR - 1) -> None
-        | lenF, front, lenR, rear when i < lenF -> 
-            let rec loopF = function 
-                | xs, i'  when i' = 0 -> Some(LazyList.head xs)
-                | xs, i' -> loopF ((LazyList.tail xs), (i' - 1))
-            loopF (front, i)
-        | lenF, front, lenR, rear ->  
-            let rec loopF = function 
-                | xs, i'  when i' = 0 -> Some(LazyList.head xs)
-                | xs, i' -> loopF ((LazyList.tail xs), (i' - 1))
-            loopF (rear, ((lenR - (i - lenF)) - 1))
-
-    ///O(n), worst case. Returns deque with element removed by index.
-    member this.Remove (i:int) =
-        match frontLength, front, rBackLength, rBack with
-        | lenF, front, lenR, rear when i > (lenF + lenR - 1) -> raise Exceptions.OutOfBounds
-        | lenF, front, lenR, rear when i < lenF -> 
-            let newFront = 
-                if (i = 0) then LazyList.tail front
-                else 
-                    let left, right = lLsplit front i
-                    LazyList.append (List.rev left |> LazyList.ofList) right
-
-            new BankersDeque<'a>(c, (lenF - 1), newFront, lenR, rear)
-            |> BankersDeque.check
-
-        | lenF, front, lenR, rear ->  
-            let n = lenR - (i - lenF) - 1
-            let newRear = 
-                if (n = 0) then LazyList.tail rear
-                else 
-                    let left, right = lLsplit rear n
-                    LazyList.append (List.rev left |> LazyList.ofList) right
-
-            new BankersDeque<'a>(c, lenF, front, (lenR - 1), newRear)
-            |> BankersDeque.check
-
-    ///O(n), worst case. Returns option deque with element removed by index.
-    member this.TryRemove (i:int) =
-        match frontLength, front, rBackLength, rBack with
-        | lenF, front, lenR, rear when i > (lenF + lenR - 1) -> None
-        | lenF, front, lenR, rear when i < lenF -> 
-            let newFront = 
-                if (i = 0) then LazyList.tail front
-                else 
-                    let left, right = lLsplit front i
-                    LazyList.append (List.rev left |> LazyList.ofList) right
-
-            let z = new BankersDeque<'a>(c, (lenF - 1), newFront, lenR, rear) |> BankersDeque.check
-            Some(z)
-
-        | lenF, front, lenR, rear ->  
-            let n = lenR - (i - lenF) - 1
-            let newRear = 
-                if (n = 0) then LazyList.tail rear
-                else 
-                    let left, right = lLsplit rear n
-                    LazyList.append (List.rev left |> LazyList.ofList) right
-        
-            let z = new BankersDeque<'a>(c, lenF, front, (lenR - 1), newRear) |> BankersDeque.check
-            Some(z)
-
-    ///O(1). Returns deque reversed.
-    member this.Rev = 
-        (new BankersDeque<'a>(c, rBackLength, rBack, frontLength, front))
-
-    ///O(1), amortized. Returns a new deque with the element added to the end.
-    member this.Snoc x = 
-        new BankersDeque<'a>(this.c, this.frontLength, this.front, (this.rBackLength + 1), (LazyList.cons x this.rBack))
-        |> BankersDeque.check
-
-    ///O(1), amortized. Returns a new deque of the elements trailing the first element.
-    member this.Tail =
-        match this.front, this.rBack with
-        | LazyList.Nil, LazyList.Nil -> raise Exceptions.Empty
-        | LazyList.Nil, LazyList.Cons(x, _) -> BankersDeque.Empty this.c 
-        | LazyList.Cons(x, xs), _ ->
-            new BankersDeque<'a>(this.c, (this.frontLength-1), xs, this.rBackLength, this.rBack)
-            |> BankersDeque.check
-
-    ///O(1), amortized. Returns option deque of the elements trailing the first element.
-    member this.TryGetTail =
-        match this.front, this.rBack with
-        | LazyList.Nil, LazyList.Nil -> None
-        | LazyList.Nil, LazyList.Cons(x, _) -> Some(BankersDeque.Empty this.c)
-        | LazyList.Cons(x, xs), _ ->
-            Some(new BankersDeque<'a>(this.c, (this.frontLength-1), xs, this.rBackLength, this.rBack)
-            |> BankersDeque.check)
-
-    ///O(1), amortized. Returns the first element and tail.
-    member this.Uncons =  
-        match this.front, this.rBack with
-        | LazyList.Nil, LazyList.Nil -> raise Exceptions.Empty
-        | _, _ -> this.Head, this.Tail
-
-    ///O(1), amortized. Returns option first element and tail.
-    member this.TryUncons =  
-        match this.front, this.rBack with
-        | LazyList.Nil, LazyList.Nil -> None
-        | _, _ -> Some(this.Head, this.Tail)
-
-    ///O(1), amortized. Returns init and the last element.
-    member this.Unsnoc =  
-        match this.front, this.rBack with
-        | LazyList.Nil, LazyList.Nil -> raise Exceptions.Empty
-        | _, _ -> this.Init, this.Last
-
-    ///O(1), amortized. Returns option init and the last element.
-    member this.TryUnsnoc =  
-        match this.front, this.rBack with
-        | LazyList.Nil, LazyList.Nil -> None
-        | _, _ -> Some(this.Init, this.Last)
-
-    ///O(n), worst case. Returns deque with element updated by index.
-    member this.Update (i:int) (y: 'a) =
-        match this.frontLength, this.front, this.rBackLength, this.rBack with
-        | lenF, front, lenR, rear when i > (lenF + lenR - 1) -> raise Exceptions.OutOfBounds
-        | lenF, front, lenR, rear when i < lenF -> 
-            let newFront = 
-                if (i = 0) then LazyList.cons y (LazyList.tail front)
-                else 
-                    let left, right = lLsplit front i
-                    LazyList.append (List.rev left |> LazyList.ofList) (LazyList.cons y right)
-
-            new BankersDeque<'a>(c, lenF, newFront, lenR, rear)
-            |> BankersDeque.check
-
-        | lenF, front, lenR, rear ->  
-            let n = lenR - (i - lenF) - 1
-            let newRear = 
-                if (n = 0) then LazyList.cons y (LazyList.tail rear)
-                else 
-                    let left, right = lLsplit rear n
-                    LazyList.append (List.rev left |> LazyList.ofList) (LazyList.cons y right)
-        
-            new BankersDeque<'a>(c, lenF, front, lenR, newRear)
-            |> BankersDeque.check
-
-    ///O(n), worst case. Returns option deque with element updated by index.
-    member this.TryUpdate (i:int) (y: 'a) =
-        match frontLength, front, rBackLength, rBack with
-        | lenF, front, lenR, rear when i > (lenF + lenR - 1) -> None
-        | lenF, front, lenR, rear when i < lenF -> 
-            let newFront = 
-                if (i = 0) then LazyList.cons y (LazyList.tail front)
-                else 
-                    let left, right = lLsplit front i
-                    LazyList.append (List.rev left |> LazyList.ofList) (LazyList.cons y right)
-
-            let z = new BankersDeque<'a>(c, lenF, newFront, lenR, rear) |> BankersDeque.check 
-            Some(z)
-
-        | lenF, front, lenR, rear ->  
-            let n = lenR - (i - lenF) - 1
-            let newRear = 
-                if (n = 0) then LazyList.cons y (LazyList.tail rear)
-                else 
-                    let left, right = lLsplit rear n
-                    LazyList.append (List.rev left |> LazyList.ofList) (LazyList.cons y right)
-        
-            let z = new BankersDeque<'a>(c, lenF, front, lenR, newRear) |> BankersDeque.check
-            Some(z)
-
-    with
-    interface IDeque<'a> with
-
-        member this.Cons x = this.Cons x :> _
-
-        member this.Count = this.Length
-
-        member this.Head = this.Head
-
-        member this.TryGetHead = this.TryGetHead
-
-        member this.Init = this.Init :> _
-
-        member this.TryGetInit = Some(this.TryGetInit.Value :> _)
-
-        member this.IsEmpty = this.IsEmpty
-
-        member this.Last = this.Last
-
-        member this.TryGetLast = this.TryGetLast
-
-        member this.Length = this.Length
-
-        member this.Lookup i = this.Lookup i
-
-        member this.TryLookup i = this.TryLookup i
-
-        member this.Remove i = this.Remove i :> _
-
-        member this.TryRemove i = 
-            match this.TryRemove i with
-            | None -> None
-            | Some(q) -> Some(q :> _)
-
-        member this.Rev = this.Rev :> _
-
-        member this.Snoc x = this.Snoc x :> _
-
-        member this.Tail = this.Tail :> _
-
-        member this.TryGetTail =
-            match this.TryGetTail with
-            | None -> None
-            | Some(q) -> Some(q :> _)
-
-        member this.Uncons = 
-            let x, xs = this.Uncons 
-            x, xs :> _
-
-        member this.TryUncons = 
-            match this.TryUncons with
-            | None -> None
-            | Some(x, q) -> Some(x, q :> _)
-
-        member this.Unsnoc = 
-            let xs, x = this.Unsnoc 
-            xs :> _, x
-
-        member this.TryUnsnoc = 
-            match this.TryUnsnoc with
-            | None -> None
-            | Some(q, x) -> Some(q :> _, x)
-
-        member this.Update i y  = this.Update i y :> _
-
-        member this.TryUpdate i y  =
-            match this.TryUpdate i y with
-            | None -> None
-            | Some(q) -> Some(q :> _)
-        
-          
-    interface IEnumerable<'a> with
-
-        member this.GetEnumerator() = 
-            let e = seq {
-                  yield! front
-                  yield! (lLrev this.rBack)  }
-            e.GetEnumerator()
-
-        member this.GetEnumerator() = (this :> _ seq).GetEnumerator() :> IEnumerator
-
-[<CompilationRepresentation(CompilationRepresentationFlags.ModuleSuffix)>]
-module BankersDeque =
-    //pattern discriminators
-
-    let (|Cons|Nil|) (q : BankersDeque<'a>) = match q.TryUncons with Some(a,b) -> Cons(a,b) | None -> Nil
-
-    let (|Snoc|Nil|) (q : BankersDeque<'a>) = match q.TryUnsnoc with Some(a,b) -> Snoc(a,b) | None -> Nil
-
-    let private stndC = 2
-
-    ///O(ys-xs). Returns a deque of the two deques concatenated, front-back stream ratio constant defaulted to 2.
-    let append (xs : BankersDeque<'a>) (ys : BankersDeque<'a>) = BankersDeque.AppendC stndC xs ys
-
-    ///O(ys-xs). Returns a deque of the two deques concatenated, c is front-back stream ratio constant, should be at least 2.
-    let appendC c (xs : BankersDeque<'a>) (ys : BankersDeque<'a>) = BankersDeque.AppendC c xs ys
-
-    ///O(1), amortized. Returns a new deque with the element added to the beginning.
-    let inline cons (x : 'a) (q : BankersDeque<'a>) = q.Cons x 
-
-    ///O(1). Returns deque of no elements, c is front-back stream ration constant, should be at least 2.
-    let empty c = BankersDeque.Empty c
-
-    ///O(1), amortized. Returns the first element.
-    let inline head (q : BankersDeque<'a>) = q.Head
-
-    ///O(1), amortized. Returns option first element.
-    let inline tryGetHead (q : BankersDeque<'a>) = q.TryGetHead
-
-    ///O(1), amortized. Returns a new deque of the elements before the last element.
-    let inline init (q : BankersDeque<'a>) = q.Init 
-
-    ///O(1), amortized. Returns option deque of the elements before the last element.
-    let inline tryGetInit (q : BankersDeque<'a>) = q.TryGetInit 
-
-    ///O(1). Returns true if the deque has no elements.
-    let inline isEmpty (q : BankersDeque<'a>) = q.IsEmpty
-
-    ///O(1), amortized. Returns the last element.
-    let inline last (q : BankersDeque<'a>) = q.Last
-
-    ///O(1), amortized. Returns option last element.
-    let inline tryGetLast (q : BankersDeque<'a>) = q.TryGetLast
-
-    ///O(1). Returns the count of elememts.
-    let inline length (q : BankersDeque<'a>) = q.Length
-
-    ///O(n), worst case. Returns element by index.
-    let inline lookup i (q : BankersDeque<'a>) = q.Lookup i
-
-    ///O(n), worst case. Returns option element by index.
-    let inline tryLookup i (q : BankersDeque<'a>) = q.TryLookup i
-
-    ///O(ys-xs). Returns a deque of the two lists concatenated, front-back stream ratio constant defaulted to 2.
-    let ofCatLists xs ys = BankersDeque.OfCatListsC stndC xs ys
-
-    ///O(ys-xs). Returns a deque of the two lists concatenated, c is front-back stream ration constant, should be at least 2.
-    let ofCatListsC c xs ys = BankersDeque.OfCatListsC c xs ys
-
-    ///O(ys). Returns a deque of the two seqs concatenated, front-back stream ratio constant defaulted to 2.
-    let ofCatSeqs xs ys = BankersDeque.OfCatSeqsC stndC xs ys
-
-    ///O(ys). Returns a deque of the two seqs concatenated, c is front-back stream ratio constant, should be at least 2.
-    let ofCatSeqsC c xs ys = BankersDeque.OfCatSeqsC c xs ys
-
-    ///O(1). Returns a deque of the seq, front-back stream ratio constant defaulted to 2.
-    let ofSeq xs = BankersDeque.OfSeqC stndC xs
-
-    ///O(1). Returns a deque of the seq, c is front-back stream ratio constant, should be at least 2.
-    let ofSeqC c xs = BankersDeque.OfSeqC c xs
-
-    ///O(n), worst case. Returns deque with element removed by index.
-    let inline remove i (q : BankersDeque<'a>) = q.Remove i
-
-    ///O(n), worst case. Returns option deque with element removed by index.
-    let inline tryRemove i (q : BankersDeque<'a>) = q.TryRemove i
-
-    ///O(1). Returns deque reversed.
-    let inline rev (q : BankersDeque<'a>) = q.Rev
-
-    ///O(1). Returns a deque of one element, front-back stream ratio constant defaulted to 2.
-    let singleton x = empty stndC |> cons x  
-
-    ///O(1). Returns a deque of one element, c is front-back stream ratio constant, should be at least 2.
-    let singletonC c x = empty c |> cons x  
-
-    ///O(1), amortized. Returns a new deque with the element added to the end.
-    let inline snoc (x : 'a) (q : BankersDeque<'a>) = (q.Snoc x) 
-
-    ///O(1), amortized. Returns a new deque of the elements trailing the first element.
-    let inline tail (q : BankersDeque<'a>) = q.Tail 
-
-    ///O(1), amortized. Returns option deque of the elements trailing the first element.
-    let inline tryGetTail (q : BankersDeque<'a>) = q.TryGetTail 
-
-    ///O(1), amortized. Returns the first element and tail.
-    let inline uncons (q : BankersDeque<'a>) = q.Uncons
-
-    ///O(1), amortized. Returns option first element and tail.
-    let inline tryUncons (q : BankersDeque<'a>) = q.TryUncons
-
-    ///O(1), amortized. Returns init and the last element.
-    let inline unsnoc (q : BankersDeque<'a>) = q.Unsnoc
-
-    ///O(1), amortized. Returns option init and the last element.
-    let inline tryUnsnoc (q : BankersDeque<'a>) = q.TryUnsnoc
-
-    ///O(n), worst case. Returns deque with element updated by index.
-    let inline update i y (q : BankersDeque<'a>) = q.Update i y
-
-    ///O(n), worst case. Returns option deque with element updated by index.
->>>>>>> 9bb5f9f1
     let inline tryUpdate i y (q : BankersDeque<'a>) = q.TryUpdate i y