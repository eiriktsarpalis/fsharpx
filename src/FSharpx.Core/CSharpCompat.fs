--- conflicted
+++ resolved
@@ -1,4 +1,3 @@
-<<<<<<< HEAD
 ﻿namespace FSharpx
 
 open System
@@ -281,289 +280,6 @@
 [<Extension>]
 type FSharpChoice =
 
-=======
-﻿namespace FSharpx
-
-open System
-open System.IO
-open System.Net
-open System.Collections.Generic
-open System.Runtime.CompilerServices
-open Microsoft.FSharp.Control.WebExtensions
-open FSharpx.DataStructures
-
-/// Helps the C# compiler with Func type inference.
-type L =
-    /// Helps the C# compiler with Func type inference.
-    static member F (f: Func<_>) = f
-    /// Helps the C# compiler with Func type inference.
-    static member F (f: Func<_,_>) = f
-    /// Helps the C# compiler with Func type inference.
-    static member F (f: Func<_,_,_>) = f
-
-/// <summary>
-/// Conversion functions from Action/Func to FSharpFunc
-/// We need these because FuncConvert often makes C# type inference fail.
-/// </summary>
-[<Extension>]
-type FSharpFunc =
-    /// Convert an Action into an F# function returning unit
-    static member FromAction (f: Action) =
-        fun () -> f.Invoke()
-    
-    /// Convert an Action into an F# function returning unit
-    static member FromAction (f: Action<_>) =
-        fun x -> f.Invoke x
-
-    /// Convert an Action into an F# function returning unit
-    static member FromAction (f: Action<_,_>) =
-        fun x y -> f.Invoke(x,y)
-
-    /// Convert an Action into an F# function returning unit
-    static member FromAction (f: Action<_,_,_>) =
-        fun x y z -> f.Invoke(x,y,z)
-
-    /// Convert a Func into an F# function
-    static member FromFunc (f: Func<_>) =
-        fun () -> f.Invoke()
-
-    /// Convert a Func into an F# function
-    static member FromFunc (f: Func<_,_>) =
-        fun x -> f.Invoke x
-
-    /// Convert a Func into an F# function
-    static member FromFunc (f: Func<_,_,_>) =
-        fun x y -> f.Invoke(x,y)
-
-/// Extensions around Actions and Funcs
-[<Extension>]
-type Funcs =
-    /// Converts an action to a function returning Unit
-    [<Extension>]
-    static member ToFunc (a: Action) =
-        Func<_>(a.Invoke)
-
-    /// Converts an action to a function returning Unit
-    [<Extension>]
-    static member ToFunc (a: Action<_>) =
-        Func<_,_>(a.Invoke)
-  
-    /// Converts an action to a function returning Unit
-    [<Extension>]
-    static member ToFunc (a: Action<_,_>) =
-        Func<_,_,_>(curry a.Invoke)
-
-    /// Converts an action to a function returning Unit
-    [<Extension>]
-    static member ToFunc (f: Action<_,_,_>) =
-        Func<_,_,_,_>(fun a b c -> f.Invoke(a,b,c))
-
-    /// Converts an uncurried function to a curried function
-    [<Extension>]
-    static member Curry (f: Func<_,_,_>) =
-        Func<_,Func<_,_>>(fun a -> Func<_,_>(fun b -> f.Invoke(a,b)))
-
-    /// Converts an uncurried function to a curried function
-    [<Extension>]
-    static member Curry (f: Func<_,_,_,_>) =
-        Func<_,Func<_,Func<_,_>>>(fun a -> Func<_,Func<_,_>>(fun b -> Func<_,_>(fun c -> f.Invoke(a,b,c))))
-
-    /// Converts an action with 2 arguments into an action taking a 2-tuple
-    [<Extension>]
-    static member Tuple (f: Action<_,_>) =
-        Action<_>(fun (a,b) -> f.Invoke(a,b))
-
-    /// Converts an action with 3 arguments into an action taking a 3-tuple
-    [<Extension>]
-    static member Tuple (f: Action<_,_,_>) =
-        Action<_>(fun (a,b,c) -> f.Invoke(a,b,c))
-
-    /// Converts an action with 4 arguments into an action taking a 4-tuple
-    [<Extension>]
-    static member Tuple (f: Action<_,_,_,_>) =
-        Action<_>(fun (a,b,c,d) -> f.Invoke(a,b,c,d))
-
-    /// Converts an action taking a 2-tuple into an action with 2 parameters
-    [<Extension>]
-    static member Untuple (f: Action<_ * _>) =
-        Action<_,_>(fun a b -> f.Invoke(a,b))
-
-    /// /// Converts an action taking a 3-tuple into an action with 3 parameters
-    [<Extension>]
-    static member Untuple (f: Action<_ * _ * _>) =
-        Action<_,_,_>(fun a b c -> f.Invoke(a,b,c))
-
-    /// Converts an action taking a 4-tuple into an action with 4 parameters
-    [<Extension>]
-    static member Untuple (f: Action<_ * _ * _ * _>) =
-        Action<_,_,_,_>(fun a b c d -> f.Invoke(a,b,c,d))
-
-    /// Composes two functions.
-    /// Mathematically: f . g
-    [<Extension>]
-    static member Compose (f: Func<_,_>, g: Func<_,_>) =
-        Func<_,_>(fun x -> f.Invoke(g.Invoke(x)))
-
-    /// Composes two functions (forward composition).
-    /// Mathematically: g . f
-    [<Extension>]
-    static member AndThen (f: Func<_,_>, g: Func<_,_>) =
-        Func<_,_>(fun x -> g.Invoke(f.Invoke(x)))
-
-[<Extension>]
-type FSharpOption =
-    [<Extension>]
-    static member HasValue o = Option.isSome o
-
-    [<Extension>]
-    static member ToNullable o =
-        match o with
-        | Some x -> Nullable x
-        | _ -> Nullable()
-
-    [<Extension>]
-    static member ToFSharpOption (n: Nullable<_>) =
-        if n.HasValue
-            then Some n.Value
-            else None
-
-    [<Extension>]
-    static member ToFSharpOption v = 
-        match box v with
-        | null -> None
-        | :? DBNull -> None
-        | _ -> Some v
-
-    [<Extension>]
-    static member Some a = Option.Some a
-
-    [<Extension>]
-    static member Match (o, ifSome: Func<_,_>, ifNone: Func<_>) =
-        match o with
-        | Some x -> ifSome.Invoke x
-        | _ -> ifNone.Invoke()
-
-    [<Extension>]
-    static member Match (o, ifSome: Func<_,_>, ifNone) =
-        match o with
-        | Some x -> ifSome.Invoke x
-        | _ -> ifNone
-
-    [<Extension>]
-    static member Match (o, ifSome: Action<_>, ifNone: Action) =
-        match o with
-        | Some x -> ifSome.Invoke x
-        | _ -> ifNone.Invoke()
-
-    [<Extension>]
-    static member Do (o, f: Action<_>) =
-        match o with
-        | Some v -> f.Invoke v
-        | _ -> ()
-
-    /// Gets the option if Some x, otherwise the supplied default value.
-    [<Extension>]
-    static member OrElse (o, other) =
-        match o with
-        | Some x -> Some x
-        | _ -> other
-
-    [<Extension>]
-    static member GetOrElse (o, other) =
-        match o with
-        | Some x -> x
-        | _ -> other
-
-    [<Extension>]
-    static member GetOrElse (o, other: _ Func) =
-        match o with
-        | Some x -> x
-        | _ -> other.Invoke()
-
-    [<Extension>]
-    static member GetOrDefault (o: Option<_>) =
-        match o with
-        | Some x -> x
-        | _ -> Unchecked.defaultof<_>
-
-    [<Extension>]
-    static member ToFSharpChoice (o, other) =
-        match o with
-        | Some v -> Choice1Of2 v
-        | _ -> Choice2Of2 other
-
-    /// Converts the option to a list of length 0 or 1
-    [<Extension>]
-    static member ToFSharpList o = Option.toList o
-
-    /// Converts the option to an array of length 0 or 1
-    [<Extension>]
-    static member ToArray o = Option.toArray o
-
-    /// Transforms an option value by using a specified mapping function
-    [<Extension>]
-    static member Select (o, f: Func<_,_>) = Option.map f.Invoke o
-
-    /// Invokes a function on an optional value that itself yields an option
-    [<Extension>]
-    static member SelectMany (o, f: Func<_,_>) = Option.bind f.Invoke o
-
-    /// Invokes a function on an optional value that itself yields an option,
-    /// and then applies a mapping function
-    [<Extension>]
-    static member SelectMany (o, f: Func<_,_>, mapper: Func<_,_,_>) =
-      let mapper = Option.lift2 (curry mapper.Invoke)
-      let v = Option.bind f.Invoke o
-      mapper o v
-
-    /// <summary>
-    /// Evaluates the equivalent of <see cref="System.Linq.Enumerable.Aggregate"/> for an option
-    /// </summary>
-    [<Extension>]
-    static member Aggregate (o, state, f: Func<_,_,_>) =
-        Option.fold (curry f.Invoke) state o
-
-    /// Applies a predicate to the option. If the predicate returns true, returns Some x, otherwise None.
-    [<Extension>]
-    static member Where (o: _ option, pred: _ Predicate) =
-      Option.filter pred.Invoke o
-
-    [<Extension>]
-    static member Sequence o = Option.sequence o
-
-    static member SomeUnit = Some()
-
-    static member ParseInt s = Int32.parse s
-    static member ParseInt (s, style, provider) = Int32.parseWithOptions style provider s
-
-    static member ParseDecimal s = Decimal.parse s
-    static member ParseDecimal (s, style, provider) = Decimal.parseWithOptions style provider s
-
-    static member ParseDouble s = Double.parse s
-    static member ParseDouble (s, style, provider) = Double.parseWithOptions style provider s
-
-    static member ParseFloat s = Single.parse s
-    static member ParseFloat (s, style, provider) = Single.parseWithOptions style provider s
-
-    static member ParseInt16 s = Int16.parse s
-    static member ParseInt16 (s, style, provider) = Int16.parseWithOptions style provider s
-
-    static member ParseInt64 s = Int64.parse s
-    static member ParseInt64 (s, style, provider) = Int64.parseWithOptions style provider s
-
-    static member ParseByte s = Byte.parse s
-    static member ParseByte (s, style, provider) = Byte.parseWithOptions style provider s
-
-    static member ParseDateTime s = DateTime.parse s
-    static member ParseDateTime (s, style, provider) = DateTime.parseWithOptions style provider s
-
-    static member ParseDateTimeOffset s = DateTimeOffset.parse s
-    static member ParseDateTimeOffset (s, style, provider) = DateTimeOffset.parseWithOptions style provider s
-
-[<Extension>]
-type FSharpChoice =
-
->>>>>>> 9bb5f9f1
     /// If Choice is 1Of2, return its value.
     /// Otherwise throw ArgumentException.
     [<Extension>]
