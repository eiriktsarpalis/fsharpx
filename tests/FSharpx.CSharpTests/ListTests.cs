﻿using Microsoft.FSharp.Collections;
using Microsoft.FSharp.Core;
using NUnit.Framework;

namespace FSharpx.CSharpTests {
    [TestFixture]
    public class ListTests {
        [Test]
        public void Match_empty() {
            var a = FSharpList<int>.Empty;
            var s = a.Match(() => "empty", (x, xs) => "non empty");
            Assert.AreEqual("empty", s);
        }

        [Test]
        public void Match_non_empty() {
            var a = FSharpList<int>.Cons(5, FSharpList<int>.Empty);
            var s = a.Match(() => "empty", 
                (x, xs) => "head is " + x + ", tail is " + (xs.IsEmpty ? "empty" : "non-empty"));
            Assert.AreEqual("head is 5, tail is empty", s);
        }

        [Test]
        public void NewList() {
            var a = FSharpList.Create(1, 2, 3);
            Assert.AreEqual(3, a.Length);
        }

        [Test]
        public void Choose() {
            var a = FSharpList.Create(1.Some(), FSharpOption<int>.None, 3.Some());
            var b = a.Choose(x => x);
            Assert.AreEqual(2, b.Length);
        }

        [Test]
        public void Cons() {
            var a = FSharpList.Create(1, 2, 3);
            var b = a.Cons(0);
            var c = FSharpList.Cons(a, 0);
            Assert.AreEqual(FSharpList.Create(0, 1, 2, 3), b);
            Assert.AreEqual(FSharpList.Create(0, 1, 2, 3), c);
        }

        [Test]
        public void ToFSharpList() {
            var a = new[] { 1, 2, 3 };
            var b = a.ToFSharpList();
            Assert.AreEqual(FSharpList.Create(1, 2, 3), b);
        }
<<<<<<< HEAD
=======

        [Test]
        public void TryFind_predicate() {
            var a = FSharpList.Create(1, 2, 3);
            a.TryFind(x => x > 4)
                .Match(v => Assert.Fail("shouldn't have found value {0}", v),
                       () => { });
        }

        [Test]
        public void TryFind_value() {
            var a = FSharpList.Create(1, 2, 3);
            a.TryFind(2).Match(v => { }, 
                               () => Assert.Fail("Should have found value"));
        }
>>>>>>> 21986553
    }
}<|MERGE_RESOLUTION|>--- conflicted
+++ resolved
@@ -1,70 +1,67 @@
-﻿using Microsoft.FSharp.Collections;
-using Microsoft.FSharp.Core;
-using NUnit.Framework;
-
-namespace FSharpx.CSharpTests {
-    [TestFixture]
-    public class ListTests {
-        [Test]
-        public void Match_empty() {
-            var a = FSharpList<int>.Empty;
-            var s = a.Match(() => "empty", (x, xs) => "non empty");
-            Assert.AreEqual("empty", s);
-        }
-
-        [Test]
-        public void Match_non_empty() {
-            var a = FSharpList<int>.Cons(5, FSharpList<int>.Empty);
-            var s = a.Match(() => "empty", 
-                (x, xs) => "head is " + x + ", tail is " + (xs.IsEmpty ? "empty" : "non-empty"));
-            Assert.AreEqual("head is 5, tail is empty", s);
-        }
-
-        [Test]
-        public void NewList() {
-            var a = FSharpList.Create(1, 2, 3);
-            Assert.AreEqual(3, a.Length);
-        }
-
-        [Test]
-        public void Choose() {
-            var a = FSharpList.Create(1.Some(), FSharpOption<int>.None, 3.Some());
-            var b = a.Choose(x => x);
-            Assert.AreEqual(2, b.Length);
-        }
-
-        [Test]
-        public void Cons() {
-            var a = FSharpList.Create(1, 2, 3);
-            var b = a.Cons(0);
-            var c = FSharpList.Cons(a, 0);
-            Assert.AreEqual(FSharpList.Create(0, 1, 2, 3), b);
-            Assert.AreEqual(FSharpList.Create(0, 1, 2, 3), c);
-        }
-
-        [Test]
-        public void ToFSharpList() {
-            var a = new[] { 1, 2, 3 };
-            var b = a.ToFSharpList();
-            Assert.AreEqual(FSharpList.Create(1, 2, 3), b);
-        }
-<<<<<<< HEAD
-=======
-
-        [Test]
-        public void TryFind_predicate() {
-            var a = FSharpList.Create(1, 2, 3);
-            a.TryFind(x => x > 4)
-                .Match(v => Assert.Fail("shouldn't have found value {0}", v),
-                       () => { });
-        }
-
-        [Test]
-        public void TryFind_value() {
-            var a = FSharpList.Create(1, 2, 3);
-            a.TryFind(2).Match(v => { }, 
-                               () => Assert.Fail("Should have found value"));
-        }
->>>>>>> 21986553
-    }
-}+﻿using Microsoft.FSharp.Collections;
+using Microsoft.FSharp.Core;
+using NUnit.Framework;
+
+namespace FSharpx.CSharpTests {
+    [TestFixture]
+    public class ListTests {
+        [Test]
+        public void Match_empty() {
+            var a = FSharpList<int>.Empty;
+            var s = a.Match(() => "empty", (x, xs) => "non empty");
+            Assert.AreEqual("empty", s);
+        }
+
+        [Test]
+        public void Match_non_empty() {
+            var a = FSharpList<int>.Cons(5, FSharpList<int>.Empty);
+            var s = a.Match(() => "empty", 
+                (x, xs) => "head is " + x + ", tail is " + (xs.IsEmpty ? "empty" : "non-empty"));
+            Assert.AreEqual("head is 5, tail is empty", s);
+        }
+
+        [Test]
+        public void NewList() {
+            var a = FSharpList.Create(1, 2, 3);
+            Assert.AreEqual(3, a.Length);
+        }
+
+        [Test]
+        public void Choose() {
+            var a = FSharpList.Create(1.Some(), FSharpOption<int>.None, 3.Some());
+            var b = a.Choose(x => x);
+            Assert.AreEqual(2, b.Length);
+        }
+
+        [Test]
+        public void Cons() {
+            var a = FSharpList.Create(1, 2, 3);
+            var b = a.Cons(0);
+            var c = FSharpList.Cons(a, 0);
+            Assert.AreEqual(FSharpList.Create(0, 1, 2, 3), b);
+            Assert.AreEqual(FSharpList.Create(0, 1, 2, 3), c);
+        }
+
+        [Test]
+        public void ToFSharpList() {
+            var a = new[] { 1, 2, 3 };
+            var b = a.ToFSharpList();
+            Assert.AreEqual(FSharpList.Create(1, 2, 3), b);
+        }
+
+        [Test]
+        public void TryFind_predicate() {
+            var a = FSharpList.Create(1, 2, 3);
+            a.TryFind(x => x > 4)
+                .Match(v => Assert.Fail("shouldn't have found value {0}", v),
+                       () => { });
+        }
+
+        [Test]
+        public void TryFind_value() {
+            var a = FSharpList.Create(1, 2, 3);
+            a.TryFind(2).Match(v => { }, 
+                               () => Assert.Fail("Should have found value"));
+        }
+    }
+}