--- conflicted
+++ resolved
@@ -1,4 +1,3 @@
-<<<<<<< HEAD
 ﻿<?xml version="1.0" encoding="utf-8"?>
 <Project ToolsVersion="4.0" DefaultTargets="Build" xmlns="http://schemas.microsoft.com/developer/msbuild/2003">
   <PropertyGroup>
@@ -106,141 +105,4 @@
       <Private>True</Private>
     </ProjectReference>
   </ItemGroup>
-=======
-﻿<?xml version="1.0" encoding="utf-8"?>
-<Project ToolsVersion="4.0" DefaultTargets="Build" xmlns="http://schemas.microsoft.com/developer/msbuild/2003">
-  <PropertyGroup>
-    <Configuration Condition=" '$(Configuration)' == '' ">Debug</Configuration>
-    <Platform Condition=" '$(Platform)' == '' ">AnyCPU</Platform>
-    <SchemaVersion>2.0</SchemaVersion>
-    <ProjectGuid>bc245bb1-ef72-4307-b35c-d8675edfe0fb</ProjectGuid>
-    <OutputType>Library</OutputType>
-    <RootNamespace>FSharpx.DataStructures.Tests</RootNamespace>
-    <AssemblyName>FSharpx.DataStructures.Tests</AssemblyName>
-    <TargetFrameworkVersion>v4.0</TargetFrameworkVersion>
-    <Name>FSharpx.DataStructures.Tests</Name>
-    <FscToolPath>..\..\lib\FSharp\</FscToolPath>
-  </PropertyGroup>
-  <PropertyGroup Condition=" '$(Configuration)|$(Platform)' == 'Debug|AnyCPU' ">
-    <DebugSymbols>true</DebugSymbols>
-    <DebugType>full</DebugType>
-    <Optimize>false</Optimize>
-    <Tailcalls>false</Tailcalls>
-    <OutputPath>bin\Debug\</OutputPath>
-    <DefineConstants>DEBUG;TRACE</DefineConstants>
-    <WarningLevel>3</WarningLevel>
-    <DocumentationFile>bin\Debug\FSharpx.DataStructures.Tests.XML</DocumentationFile>
-  </PropertyGroup>
-  <PropertyGroup Condition=" '$(Configuration)|$(Platform)' == 'Release|AnyCPU' ">
-    <DebugType>pdbonly</DebugType>
-    <Optimize>true</Optimize>
-    <Tailcalls>true</Tailcalls>
-    <OutputPath>bin\Release\</OutputPath>
-    <DefineConstants>TRACE</DefineConstants>
-    <WarningLevel>3</WarningLevel>
-    <DocumentationFile>bin\Release\FSharpx.DataStructures.Tests.XML</DocumentationFile>
-  </PropertyGroup>
-  <PropertyGroup Condition=" '$(Configuration)|$(Platform)' == 'DataStructures|AnyCPU' ">
-    <DebugSymbols>true</DebugSymbols>
-    <DebugType>full</DebugType>
-    <Optimize>false</Optimize>
-    <Tailcalls>false</Tailcalls>
-    <DefineConstants>DEBUG;TRACE</DefineConstants>
-    <WarningLevel>3</WarningLevel>
-    <DocumentationFile>bin\Debug\FSharpx.DataStructures.Tests.XML</DocumentationFile>
-    <OutputPath>bin\DataStructures\</OutputPath>
-  </PropertyGroup>
-  <Import Project="..\..\lib\FSharp\Microsoft.FSharp.Targets" />
-  <ItemGroup>
-    <Compile Include="QueueGen.fs" />
-    <Compile Include="HeapGen.fs" />
-    <Compile Include="DListTest.fs" />
-    <Compile Include="TransientVectorTest.fs" />
-    <Compile Include="PersistentVectorTest.fs" />
-    <Compile Include="RingBufferTest.fs" />
-    <Compile Include="TimeSeriesTest.fs" />
-    <Compile Include="BootstrappedQueueTest.fs" />
-    <Compile Include="ImplicitQueueTest.fs" />
-    <Compile Include="RealTimeQueueTest.fs" />
-    <Compile Include="NonEmptyListTests.fs" />
-    <Compile Include="BottomUpMergeSortTest.fs" />
-    <Compile Include="ListZipperTest.fs" />
-    <Compile Include="BinaryRandomAccessListTest.fs" />
-    <Compile Include="AltBinaryRandomAccessListTest.fs" />
-    <Compile Include="SkewBinaryRandomAccessListTest.fs" />
-    <Compile Include="DequeTest.fs" />
-    <Compile Include="BatchedDequeTest.fs" />
-    <Compile Include="BankersDequeTest.fs" />
-    <Compile Include="RealTimeDequeTest.fs" />
-    <Compile Include="LeftistHeapTest.fs" />
-    <Compile Include="PairingHeapTest.fs" />
-    <Compile Include="BinomialHeapTest.fs" />
-    <Compile Include="HeapPriorityQueueTest.fs" />
-    <Compile Include="RoseTreeTest.fs" />
-    <Compile Include="IQueueTest.fs" />
-    <Compile Include="BKTreeTest.fs" />
-    <Compile Include="EditDistanceTest.fs" />
-    <Compile Include="IntMapTest.fs" />
-    <None Include="packages.config" />
-  </ItemGroup>
-  <ItemGroup>
-    <Reference Include="FsCheck">
-      <HintPath>..\..\packages\FsCheck.0.8.3.0\lib\net40-Client\FsCheck.dll</HintPath>
-      <Private>True</Private>
-    </Reference>
-    <Reference Include="mscorlib" />
-    <Reference Include="FSharp.Core" Condition="$(TargetFrameworkVersion) != 'v4.5'">
-      <HintPath>..\..\lib\FSharp\FSharp.Core.dll</HintPath>
-    </Reference>
-    <Reference Include="FSharp.Core" Condition="'$(TargetFrameworkVersion)' == 'v4.5'">
-      <HintPath>..\..\lib\FSharp\Net45\FSharp.Core.dll</HintPath>
-    </Reference>
-    <Reference Include="nunit.framework, Version=2.6.0.12054, Culture=neutral, PublicKeyToken=96d09a1eb7f44a77">
-      <SpecificVersion>False</SpecificVersion>
-      <HintPath>..\..\packages\NUnit.2.6.0.12054\lib\nunit.framework.dll</HintPath>
-    </Reference>
-    <Reference Include="FSharp.PowerPack" Condition="'$(TargetFrameworkVersion)' != 'v3.5'">
-      <HintPath>..\..\packages\FSPowerPack.Community.2.1.1.1\Lib\Net40\FSharp.PowerPack.dll</HintPath>
-      <Private>True</Private>
-    </Reference>
-    <Reference Include="FSharp.PowerPack.Linq" Condition="'$(TargetFrameworkVersion)' != 'v3.5'">
-      <HintPath>..\..\packages\FSPowerPack.Community.2.1.1.1\Lib\Net40\FSharp.PowerPack.Linq.dll</HintPath>
-      <Private>True</Private>
-    </Reference>
-    <Reference Include="FSharp.PowerPack.Metadata" Condition="'$(TargetFrameworkVersion)' != 'v3.5'">
-      <HintPath>..\..\packages\FSPowerPack.Community.2.1.1.1\Lib\Net40\FSharp.PowerPack.Metadata.dll</HintPath>
-      <Private>True</Private>
-    </Reference>
-    <Reference Include="FSharp.PowerPack.Parallel.Seq" Condition="'$(TargetFrameworkVersion)' != 'v3.5'">
-      <HintPath>..\..\packages\FSPowerPack.Community.2.1.1.1\Lib\Net40\FSharp.PowerPack.Parallel.Seq.dll</HintPath>
-      <Private>True</Private>
-    </Reference>
-    <Reference Include="FSharp.PowerPack" Condition="$(TargetFrameworkVersion) == 'v3.5'">
-      <HintPath>..\..\packages\FSPowerPack.Community.2.1.1.1\Lib\Net20\FSharp.PowerPack.dll</HintPath>
-      <Private>True</Private>
-    </Reference>
-    <Reference Include="FSharp.PowerPack.Linq" Condition="$(TargetFrameworkVersion) == 'v3.5'">
-      <HintPath>..\..\packages\FSPowerPack.Community.2.1.1.1\Lib\Net20\FSharp.PowerPack.Linq.dll</HintPath>
-      <Private>True</Private>
-    </Reference>
-    <Reference Include="FSharp.PowerPack.Metadata" Condition="$(TargetFrameworkVersion) == 'v3.5'">
-      <HintPath>..\..\packages\FSPowerPack.Community.2.1.1.1\Lib\Net20\FSharp.PowerPack.Metadata.dll</HintPath>
-      <Private>True</Private>
-    </Reference>
-    <Reference Include="System" />
-    <Reference Include="System.Core" />
-    <Reference Include="System.Data" />
-    <Reference Include="System.Data.Linq" />
-    <ProjectReference Include="..\..\src\FSharpx.Core\FSharpx.Core.fsproj">
-      <Name>FSharpx.Core</Name>
-      <Project>{1e95a279-c2a9-498b-bc72-6e7a0d6854ce}</Project>
-      <Private>True</Private>
-    </ProjectReference>
-    <ProjectReference Include="..\FSharpx.Tests\FSharpx.Tests.fsproj">
-      <Name>FSharpx.Tests</Name>
-      <Project>{26d9d3ee-e882-43e6-a79e-5d1d89e92c4f}</Project>
-      <Private>True</Private>
-    </ProjectReference>
-  </ItemGroup>
->>>>>>> 9bb5f9f1
 </Project>