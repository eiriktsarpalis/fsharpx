--- conflicted
+++ resolved
@@ -1,4 +1,3 @@
-<<<<<<< HEAD
 ﻿<?xml version="1.0" encoding="utf-8"?>
 <Project ToolsVersion="4.0" DefaultTargets="Build" xmlns="http://schemas.microsoft.com/developer/msbuild/2003">
   <PropertyGroup>
@@ -96,105 +95,6 @@
     </ProjectReference>
   </ItemGroup>
   <Import Project="$(MSBuildToolsPath)\Microsoft.CSharp.targets" />
-=======
-﻿<?xml version="1.0" encoding="utf-8"?>
-<Project ToolsVersion="4.0" DefaultTargets="Build" xmlns="http://schemas.microsoft.com/developer/msbuild/2003">
-  <PropertyGroup>
-    <Configuration Condition=" '$(Configuration)' == '' ">Debug</Configuration>
-    <Platform Condition=" '$(Platform)' == '' ">x86</Platform>
-    <ProductVersion>8.0.30703</ProductVersion>
-    <SchemaVersion>2.0</SchemaVersion>
-    <ProjectGuid>{EC2F35C2-6DC7-437B-9BD1-44DC1B6F7136}</ProjectGuid>
-    <OutputType>WinExe</OutputType>
-    <AppDesignerFolder>Properties</AppDesignerFolder>
-    <RootNamespace>TimeFliesLikeAnArrow</RootNamespace>
-    <AssemblyName>TimeFliesLikeAnArrow</AssemblyName>
-    <TargetFrameworkVersion>v4.0</TargetFrameworkVersion>
-    <TargetFrameworkProfile>Client</TargetFrameworkProfile>
-    <FileAlignment>512</FileAlignment>
-    <ProjectTypeGuids>{60dc8134-eba5-43b8-bcc9-bb4bc16c2548};{FAE04EC0-301F-11D3-BF4B-00C04F79EFBC}</ProjectTypeGuids>
-    <WarningLevel>4</WarningLevel>
-  </PropertyGroup>
-  <PropertyGroup Condition=" '$(Configuration)|$(Platform)' == 'Debug|x86' ">
-    <PlatformTarget>x86</PlatformTarget>
-    <DebugSymbols>true</DebugSymbols>
-    <DebugType>full</DebugType>
-    <Optimize>false</Optimize>
-    <OutputPath>bin\Debug\</OutputPath>
-    <DefineConstants>DEBUG;TRACE</DefineConstants>
-    <ErrorReport>prompt</ErrorReport>
-    <WarningLevel>4</WarningLevel>
-  </PropertyGroup>
-  <PropertyGroup Condition=" '$(Configuration)|$(Platform)' == 'Release|x86' ">
-    <PlatformTarget>x86</PlatformTarget>
-    <DebugType>pdbonly</DebugType>
-    <Optimize>true</Optimize>
-    <OutputPath>bin\Release\</OutputPath>
-    <DefineConstants>TRACE</DefineConstants>
-    <ErrorReport>prompt</ErrorReport>
-    <WarningLevel>4</WarningLevel>
-  </PropertyGroup>
-  <ItemGroup>
-    <Reference Include="System" />
-    <Reference Include="Microsoft.CSharp" />
-    <Reference Include="System.Core" />
-    <Reference Include="System.Xaml">
-      <RequiredTargetFramework>4.0</RequiredTargetFramework>
-    </Reference>
-    <Reference Include="WindowsBase" />
-    <Reference Include="PresentationCore" />
-    <Reference Include="PresentationFramework" />
-  </ItemGroup>
-  <ItemGroup>
-    <ApplicationDefinition Include="App.xaml">
-      <Generator>MSBuild:Compile</Generator>
-      <SubType>Designer</SubType>
-    </ApplicationDefinition>
-    <Page Include="MainWindow.xaml">
-      <Generator>MSBuild:Compile</Generator>
-      <SubType>Designer</SubType>
-    </Page>
-    <Compile Include="App.xaml.cs">
-      <DependentUpon>App.xaml</DependentUpon>
-      <SubType>Code</SubType>
-    </Compile>
-    <Compile Include="MainWindow.xaml.cs">
-      <DependentUpon>MainWindow.xaml</DependentUpon>
-      <SubType>Code</SubType>
-    </Compile>
-  </ItemGroup>
-  <ItemGroup>
-    <Compile Include="Properties\AssemblyInfo.cs">
-      <SubType>Code</SubType>
-    </Compile>
-    <Compile Include="Properties\Resources.Designer.cs">
-      <AutoGen>True</AutoGen>
-      <DesignTime>True</DesignTime>
-      <DependentUpon>Resources.resx</DependentUpon>
-    </Compile>
-    <Compile Include="Properties\Settings.Designer.cs">
-      <AutoGen>True</AutoGen>
-      <DependentUpon>Settings.settings</DependentUpon>
-      <DesignTimeSharedInput>True</DesignTimeSharedInput>
-    </Compile>
-    <EmbeddedResource Include="Properties\Resources.resx">
-      <Generator>ResXFileCodeGenerator</Generator>
-      <LastGenOutput>Resources.Designer.cs</LastGenOutput>
-    </EmbeddedResource>
-    <None Include="Properties\Settings.settings">
-      <Generator>SettingsSingleFileGenerator</Generator>
-      <LastGenOutput>Settings.Designer.cs</LastGenOutput>
-    </None>
-    <AppDesigner Include="Properties\" />
-  </ItemGroup>
-  <ItemGroup>
-    <ProjectReference Include="..\..\src\FSharpx.Observable\FSharpx.Observable.fsproj">
-      <Project>{2E802F54-9CD0-4B0A-B834-5C5979403B50}</Project>
-      <Name>FSharpx.Observable</Name>
-    </ProjectReference>
-  </ItemGroup>
-  <Import Project="$(MSBuildToolsPath)\Microsoft.CSharp.targets" />
->>>>>>> f5ca5a6c
   <!-- To modify your build process, add your task inside one of the targets below and uncomment it. 
        Other similar extension points exist, see Microsoft.Common.targets.
   <Target Name="BeforeBuild">
